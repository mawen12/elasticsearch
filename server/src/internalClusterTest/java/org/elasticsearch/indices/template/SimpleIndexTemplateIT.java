/*
 * Copyright Elasticsearch B.V. and/or licensed to Elasticsearch B.V. under one
 * or more contributor license agreements. Licensed under the Elastic License
 * 2.0 and the Server Side Public License, v 1; you may not use this file except
 * in compliance with, at your election, the Elastic License 2.0 or the Server
 * Side Public License, v 1.
 */
package org.elasticsearch.indices.template;

import org.elasticsearch.action.ActionRequestBuilder;
import org.elasticsearch.action.ActionRequestValidationException;
import org.elasticsearch.action.admin.indices.alias.Alias;
import org.elasticsearch.action.admin.indices.alias.get.GetAliasesResponse;
import org.elasticsearch.action.admin.indices.settings.get.GetSettingsResponse;
import org.elasticsearch.action.admin.indices.template.get.GetIndexTemplatesResponse;
import org.elasticsearch.action.bulk.BulkResponse;
import org.elasticsearch.action.fieldcaps.FieldCapabilities;
import org.elasticsearch.action.fieldcaps.FieldCapabilitiesResponse;
import org.elasticsearch.action.index.IndexRequest;
import org.elasticsearch.cluster.ClusterState;
import org.elasticsearch.cluster.metadata.AliasMetadata;
import org.elasticsearch.common.ParsingException;
import org.elasticsearch.common.bytes.BytesArray;
import org.elasticsearch.common.settings.Settings;
import org.elasticsearch.index.mapper.MapperParsingException;
import org.elasticsearch.index.query.QueryBuilders;
import org.elasticsearch.indices.InvalidAliasNameException;
import org.elasticsearch.plugins.Plugin;
import org.elasticsearch.search.SearchHit;
import org.elasticsearch.test.ESIntegTestCase;
import org.elasticsearch.test.InternalSettingsPlugin;
import org.elasticsearch.xcontent.XContentFactory;
import org.elasticsearch.xcontent.XContentType;
import org.junit.After;

import java.io.IOException;
import java.util.ArrayList;
import java.util.Arrays;
import java.util.Collection;
import java.util.Collections;
import java.util.HashSet;
import java.util.List;
import java.util.Map;
import java.util.Set;

import static org.elasticsearch.action.support.WriteRequest.RefreshPolicy.IMMEDIATE;
import static org.elasticsearch.index.query.QueryBuilders.termQuery;
import static org.elasticsearch.test.hamcrest.ElasticsearchAssertions.assertAcked;
import static org.elasticsearch.test.hamcrest.ElasticsearchAssertions.assertHitCount;
import static org.elasticsearch.test.hamcrest.ElasticsearchAssertions.assertRequestBuilderThrows;
import static org.elasticsearch.test.hamcrest.ElasticsearchAssertions.assertResponse;
import static org.hamcrest.Matchers.anyOf;
import static org.hamcrest.Matchers.containsInAnyOrder;
import static org.hamcrest.Matchers.containsString;
import static org.hamcrest.Matchers.empty;
import static org.hamcrest.Matchers.equalTo;
import static org.hamcrest.Matchers.hasSize;
import static org.hamcrest.Matchers.instanceOf;
import static org.hamcrest.Matchers.is;
import static org.hamcrest.Matchers.notNullValue;
import static org.hamcrest.Matchers.nullValue;

public class SimpleIndexTemplateIT extends ESIntegTestCase {

    @Override
    protected Collection<Class<? extends Plugin>> nodePlugins() {
        return Collections.singleton(InternalSettingsPlugin.class);
    }

    @After
    public void cleanupTemplates() {
        indicesAdmin().prepareDeleteTemplate("*").get();
    }

    public void testSimpleIndexTemplateTests() throws Exception {
        // clean all templates setup by the framework.
        indicesAdmin().prepareDeleteTemplate("*").get();

        // check get all templates on an empty index.
        GetIndexTemplatesResponse response = indicesAdmin().prepareGetTemplates().get();
        assertThat(response.getIndexTemplates(), empty());

        indicesAdmin().preparePutTemplate("template_1")
            .setPatterns(Collections.singletonList("te*"))
            .setSettings(indexSettings())
            .setOrder(0)
            .setMapping(
                XContentFactory.jsonBuilder()
                    .startObject()
                    .startObject("_doc")
                    .startObject("properties")
                    .startObject("field1")
                    .field("type", "text")
                    .field("store", true)
                    .endObject()
                    .startObject("field2")
                    .field("type", "keyword")
                    .field("store", true)
                    .endObject()
                    .endObject()
                    .endObject()
                    .endObject()
            )
            .get();

        indicesAdmin().preparePutTemplate("template_2")
            .setPatterns(Collections.singletonList("test*"))
            .setSettings(indexSettings())
            .setOrder(1)
            .setMapping(
                XContentFactory.jsonBuilder()
                    .startObject()
                    .startObject("_doc")
                    .startObject("properties")
                    .startObject("field2")
                    .field("type", "text")
                    .field("store", false)
                    .endObject()
                    .endObject()
                    .endObject()
                    .endObject()
            )
            .get();

        // test create param
        ActionRequestBuilder<?, ?> builder = indicesAdmin().preparePutTemplate("template_2")
            .setPatterns(Collections.singletonList("test*"))
            .setSettings(indexSettings())
            .setCreate(true)
            .setOrder(1)
            .setMapping(
                XContentFactory.jsonBuilder()
                    .startObject()
                    .startObject("_doc")
                    .startObject("properties")
                    .startObject("field2")
                    .field("type", "text")
                    .field("store", false)
                    .endObject()
                    .endObject()
                    .endObject()
                    .endObject()
            );
        expectThrows(IllegalArgumentException.class, builder);

        response = indicesAdmin().prepareGetTemplates().get();
        assertThat(response.getIndexTemplates(), hasSize(2));

        // index something into test_index, will match on both templates
        prepareIndex("test_index").setId("1").setSource("field1", "value1", "field2", "value 2").setRefreshPolicy(IMMEDIATE).get();

        ensureGreen();
        assertResponse(
            prepareSearch("test_index").setQuery(termQuery("field1", "value1")).addStoredField("field1").addStoredField("field2"),
            searchResponse -> {
                assertHitCount(searchResponse, 1);
                assertThat(searchResponse.getHits().getAt(0).field("field1").getValue().toString(), equalTo("value1"));
                // field2 is not stored.
                assertThat(searchResponse.getHits().getAt(0).field("field2"), nullValue());
            }
        );

        prepareIndex("text_index").setId("1").setSource("field1", "value1", "field2", "value 2").setRefreshPolicy(IMMEDIATE).get();

        ensureGreen();
        // now only match on one template (template_1)
        assertResponse(
            prepareSearch("text_index").setQuery(termQuery("field1", "value1")).addStoredField("field1").addStoredField("field2"),
            searchResponse -> {
                if (searchResponse.getFailedShards() > 0) {
                    logger.warn("failed search {}", Arrays.toString(searchResponse.getShardFailures()));
                }
                assertHitCount(searchResponse, 1);
                assertThat(searchResponse.getHits().getAt(0).field("field1").getValue().toString(), equalTo("value1"));
                assertThat(searchResponse.getHits().getAt(0).field("field2").getValue().toString(), equalTo("value 2"));
            }
        );
    }

    public void testDeleteIndexTemplate() throws Exception {
<<<<<<< HEAD
        final int existingTemplates = admin().cluster().prepareState().get().getState().metadata().getProject().templates().size();
=======
        final int existingTemplates = admin().cluster().prepareState(TEST_REQUEST_TIMEOUT).get().getState().metadata().templates().size();
>>>>>>> ecd887d6
        logger.info("--> put template_1 and template_2");
        indicesAdmin().preparePutTemplate("template_1")
            .setPatterns(Collections.singletonList("te*"))
            .setOrder(0)
            .setMapping(
                XContentFactory.jsonBuilder()
                    .startObject()
                    .startObject("_doc")
                    .startObject("properties")
                    .startObject("field1")
                    .field("type", "text")
                    .field("store", true)
                    .endObject()
                    .startObject("field2")
                    .field("type", "text")
                    .field("store", true)
                    .endObject()
                    .endObject()
                    .endObject()
                    .endObject()
            )
            .get();

        indicesAdmin().preparePutTemplate("template_2")
            .setPatterns(Collections.singletonList("test*"))
            .setOrder(1)
            .setMapping(
                XContentFactory.jsonBuilder()
                    .startObject()
                    .startObject("_doc")
                    .startObject("properties")
                    .startObject("field2")
                    .field("type", "text")
                    .field("store", false)
                    .endObject()
                    .endObject()
                    .endObject()
                    .endObject()
            )
            .get();

        logger.info("--> explicitly delete template_1");
        indicesAdmin().prepareDeleteTemplate("template_1").get();

        ClusterState state = admin().cluster().prepareState(TEST_REQUEST_TIMEOUT).get().getState();

        assertThat(state.metadata().getProject().templates().size(), equalTo(1 + existingTemplates));
        assertThat(state.metadata().getProject().templates().containsKey("template_2"), equalTo(true));
        assertThat(state.metadata().getProject().templates().containsKey("template_1"), equalTo(false));

        logger.info("--> put template_1 back");
        indicesAdmin().preparePutTemplate("template_1")
            .setPatterns(Collections.singletonList("te*"))
            .setOrder(0)
            .setMapping(
                XContentFactory.jsonBuilder()
                    .startObject()
                    .startObject("_doc")
                    .startObject("properties")
                    .startObject("field1")
                    .field("type", "text")
                    .field("store", true)
                    .endObject()
                    .startObject("field2")
                    .field("type", "keyword")
                    .field("store", true)
                    .endObject()
                    .endObject()
                    .endObject()
                    .endObject()
            )
            .get();

        logger.info("--> delete template*");
        indicesAdmin().prepareDeleteTemplate("template*").get();
        assertThat(
<<<<<<< HEAD
            admin().cluster().prepareState().get().getState().metadata().getProject().templates().size(),
=======
            admin().cluster().prepareState(TEST_REQUEST_TIMEOUT).get().getState().metadata().templates().size(),
>>>>>>> ecd887d6
            equalTo(existingTemplates)
        );

        logger.info("--> delete * with no templates, make sure we don't get a failure");
        indicesAdmin().prepareDeleteTemplate("*").get();
<<<<<<< HEAD
        assertThat(admin().cluster().prepareState().get().getState().metadata().getProject().templates().size(), equalTo(0));
=======
        assertThat(admin().cluster().prepareState(TEST_REQUEST_TIMEOUT).get().getState().metadata().templates().size(), equalTo(0));
>>>>>>> ecd887d6
    }

    public void testThatGetIndexTemplatesWorks() throws Exception {
        logger.info("--> put template_1");
        indicesAdmin().preparePutTemplate("template_1")
            .setPatterns(Collections.singletonList("te*"))
            .setOrder(0)
            .setVersion(123)
            .setMapping(
                XContentFactory.jsonBuilder()
                    .startObject()
                    .startObject("_doc")
                    .startObject("properties")
                    .startObject("field1")
                    .field("type", "text")
                    .field("store", true)
                    .endObject()
                    .startObject("field2")
                    .field("type", "keyword")
                    .field("store", true)
                    .endObject()
                    .endObject()
                    .endObject()
                    .endObject()
            )
            .get();

        logger.info("--> get template template_1");
        GetIndexTemplatesResponse getTemplate1Response = indicesAdmin().prepareGetTemplates("template_1").get();
        assertThat(getTemplate1Response.getIndexTemplates(), hasSize(1));
        assertThat(getTemplate1Response.getIndexTemplates().get(0), is(notNullValue()));
        assertThat(getTemplate1Response.getIndexTemplates().get(0).patterns(), is(Collections.singletonList("te*")));
        assertThat(getTemplate1Response.getIndexTemplates().get(0).getOrder(), is(0));
        assertThat(getTemplate1Response.getIndexTemplates().get(0).getVersion(), is(123));

        logger.info("--> get non-existing-template");
        GetIndexTemplatesResponse getTemplate2Response = indicesAdmin().prepareGetTemplates("non-existing-template").get();
        assertThat(getTemplate2Response.getIndexTemplates(), hasSize(0));
    }

    public void testThatGetIndexTemplatesWithSimpleRegexWorks() throws Exception {
        logger.info("--> put template_1");
        indicesAdmin().preparePutTemplate("template_1")
            .setPatterns(Collections.singletonList("te*"))
            .setOrder(0)
            .setMapping(
                XContentFactory.jsonBuilder()
                    .startObject()
                    .startObject("_doc")
                    .startObject("properties")
                    .startObject("field1")
                    .field("type", "text")
                    .field("store", true)
                    .endObject()
                    .startObject("field2")
                    .field("type", "keyword")
                    .field("store", true)
                    .endObject()
                    .endObject()
                    .endObject()
                    .endObject()
            )
            .get();

        logger.info("--> put template_2");
        indicesAdmin().preparePutTemplate("template_2")
            .setPatterns(Collections.singletonList("te*"))
            .setOrder(0)
            .setMapping(
                XContentFactory.jsonBuilder()
                    .startObject()
                    .startObject("_doc")
                    .startObject("properties")
                    .startObject("field1")
                    .field("type", "text")
                    .field("store", true)
                    .endObject()
                    .startObject("field2")
                    .field("type", "keyword")
                    .field("store", true)
                    .endObject()
                    .endObject()
                    .endObject()
                    .endObject()
            )
            .get();

        logger.info("--> put template3");
        indicesAdmin().preparePutTemplate("template3")
            .setPatterns(Collections.singletonList("te*"))
            .setOrder(0)
            .setMapping(
                XContentFactory.jsonBuilder()
                    .startObject()
                    .startObject("_doc")
                    .startObject("properties")
                    .startObject("field1")
                    .field("type", "text")
                    .field("store", true)
                    .endObject()
                    .startObject("field2")
                    .field("type", "keyword")
                    .field("store", true)
                    .endObject()
                    .endObject()
                    .endObject()
                    .endObject()
            )
            .get();

        logger.info("--> get template template_*");
        GetIndexTemplatesResponse getTemplate1Response = indicesAdmin().prepareGetTemplates("template_*").get();
        assertThat(getTemplate1Response.getIndexTemplates(), hasSize(2));

        List<String> templateNames = new ArrayList<>();
        templateNames.add(getTemplate1Response.getIndexTemplates().get(0).name());
        templateNames.add(getTemplate1Response.getIndexTemplates().get(1).name());
        assertThat(templateNames, containsInAnyOrder("template_1", "template_2"));

        logger.info("--> get all templates");
        getTemplate1Response = indicesAdmin().prepareGetTemplates("template*").get();
        assertThat(getTemplate1Response.getIndexTemplates(), hasSize(3));

        templateNames = new ArrayList<>();
        templateNames.add(getTemplate1Response.getIndexTemplates().get(0).name());
        templateNames.add(getTemplate1Response.getIndexTemplates().get(1).name());
        templateNames.add(getTemplate1Response.getIndexTemplates().get(2).name());
        assertThat(templateNames, containsInAnyOrder("template_1", "template_2", "template3"));

        logger.info("--> get templates template_1 and template_2");
        getTemplate1Response = indicesAdmin().prepareGetTemplates("template_1", "template_2").get();
        assertThat(getTemplate1Response.getIndexTemplates(), hasSize(2));

        templateNames = new ArrayList<>();
        templateNames.add(getTemplate1Response.getIndexTemplates().get(0).name());
        templateNames.add(getTemplate1Response.getIndexTemplates().get(1).name());
        assertThat(templateNames, containsInAnyOrder("template_1", "template_2"));
    }

    public void testThatInvalidGetIndexTemplatesFails() throws Exception {
        logger.info("--> get template null");
        testExpectActionRequestValidationException((String[]) null);

        logger.info("--> get template empty");
        testExpectActionRequestValidationException("");

        logger.info("--> get template 'a', '', 'c'");
        testExpectActionRequestValidationException("a", "", "c");

        logger.info("--> get template 'a', null, 'c'");
        testExpectActionRequestValidationException("a", null, "c");
    }

    private void testExpectActionRequestValidationException(String... names) {
        assertRequestBuilderThrows(
            indicesAdmin().prepareGetTemplates(names),
            ActionRequestValidationException.class,
            "get template with " + Arrays.toString(names)
        );
    }

    public void testBrokenMapping() throws Exception {
        // clean all templates setup by the framework.
        indicesAdmin().prepareDeleteTemplate("*").get();

        // check get all templates on an empty index.
        GetIndexTemplatesResponse response = indicesAdmin().prepareGetTemplates().get();
        assertThat(response.getIndexTemplates(), empty());

        MapperParsingException e = expectThrows(
            MapperParsingException.class,
            indicesAdmin().preparePutTemplate("template_1")
                .setPatterns(Collections.singletonList("te*"))
                .setMapping("{\"foo\": \"abcde\"}", XContentType.JSON)
        );
        assertThat(e.getMessage(), containsString("Failed to parse mapping"));

        response = indicesAdmin().prepareGetTemplates().get();
        assertThat(response.getIndexTemplates(), hasSize(0));
    }

    public void testInvalidSettings() throws Exception {
        // clean all templates setup by the framework.
        indicesAdmin().prepareDeleteTemplate("*").get();

        // check get all templates on an empty index.
        GetIndexTemplatesResponse response = indicesAdmin().prepareGetTemplates().get();
        assertThat(response.getIndexTemplates(), empty());

        IllegalArgumentException e = expectThrows(
            IllegalArgumentException.class,
            indicesAdmin().preparePutTemplate("template_1")
                .setPatterns(Collections.singletonList("te*"))
                .setSettings(Settings.builder().put("does_not_exist", "test"))
        );
        assertEquals(
            "unknown setting [index.does_not_exist] please check that any required plugins are"
                + " installed, or check the breaking changes documentation for removed settings",
            e.getMessage()
        );

        response = indicesAdmin().prepareGetTemplates().get();
        assertEquals(0, response.getIndexTemplates().size());

        createIndex("test");

        GetSettingsResponse getSettingsResponse = indicesAdmin().prepareGetSettings("test").get();
        assertNull(getSettingsResponse.getIndexToSettings().get("test").get("index.does_not_exist"));
    }

    public void testIndexTemplateWithAliases() throws Exception {

        indicesAdmin().preparePutTemplate("template_with_aliases")
            .setPatterns(Collections.singletonList("te*"))
            .setMapping("type", "type=keyword", "field", "type=text")
            .addAlias(new Alias("simple_alias"))
            .addAlias(new Alias("templated_alias-{index}"))
            .addAlias(new Alias("filtered_alias").filter("{\"term\":{\"type\":\"type2\"}}"))
            .addAlias(new Alias("complex_filtered_alias").filter(QueryBuilders.termsQuery("type", "typeX", "typeY", "typeZ")))
            .get();

        assertAcked(prepareCreate("test_index"));
        ensureGreen();

        prepareIndex("test_index").setId("1").setSource("type", "type1", "field", "A value").get();
        prepareIndex("test_index").setId("2").setSource("type", "type2", "field", "B value").get();
        prepareIndex("test_index").setId("3").setSource("type", "typeX", "field", "C value").get();
        prepareIndex("test_index").setId("4").setSource("type", "typeY", "field", "D value").get();
        prepareIndex("test_index").setId("5").setSource("type", "typeZ", "field", "E value").get();

        GetAliasesResponse getAliasesResponse = indicesAdmin().prepareGetAliases().setIndices("test_index").get();
        assertThat(getAliasesResponse.getAliases().size(), equalTo(1));
        assertThat(getAliasesResponse.getAliases().get("test_index").size(), equalTo(4));

        refresh();

        assertHitCount(prepareSearch("test_index"), 5L);
        assertHitCount(prepareSearch("simple_alias"), 5L);
        assertHitCount(prepareSearch("templated_alias-test_index"), 5L);

        assertResponse(prepareSearch("filtered_alias"), response -> {
            assertHitCount(response, 1L);
            assertThat(response.getHits().getAt(0).getSourceAsMap().get("type"), equalTo("type2"));
        });

        // Search the complex filter alias
        assertResponse(prepareSearch("complex_filtered_alias"), response -> {
            assertHitCount(response, 3L);

            Set<String> types = new HashSet<>();
            for (SearchHit searchHit : response.getHits().getHits()) {
                types.add(searchHit.getSourceAsMap().get("type").toString());
            }
            assertThat(types.size(), equalTo(3));
            assertThat(types, containsInAnyOrder("typeX", "typeY", "typeZ"));
        });
    }

    public void testIndexTemplateWithAliasesInSource() {
        indicesAdmin().preparePutTemplate("template_1").setSource(new BytesArray("""
            {
              "index_patterns": "*",
              "aliases": {
                "my_alias": {
                  "filter": {
                    "term": {
                      "field": "value2"
                    }
                  }
                }
              }
            }"""), XContentType.JSON).get();

        assertAcked(prepareCreate("test_index"));
        ensureGreen();

        GetAliasesResponse getAliasesResponse = indicesAdmin().prepareGetAliases().setIndices("test_index").get();
        assertThat(getAliasesResponse.getAliases().size(), equalTo(1));
        assertThat(getAliasesResponse.getAliases().get("test_index").size(), equalTo(1));

        prepareIndex("test_index").setId("1").setSource("field", "value1").get();
        prepareIndex("test_index").setId("2").setSource("field", "value2").get();
        refresh();

        assertHitCount(prepareSearch("test_index"), 2L);

        assertResponse(prepareSearch("my_alias"), response -> {
            assertHitCount(response, 1L);
            assertThat(response.getHits().getAt(0).getSourceAsMap().get("field"), equalTo("value2"));
        });
    }

    public void testIndexTemplateWithAliasesSource() {
        indicesAdmin().preparePutTemplate("template_1").setPatterns(Collections.singletonList("te*")).setAliases("""
            {
              "alias1": {},
              "alias2": {
                "filter": {
                  "term": {
                    "field": "value2"
                  }
                }
              },
              "alias3": {
                "routing": "1"
              }
            }
            """).get();

        assertAcked(prepareCreate("test_index"));
        ensureGreen();

        GetAliasesResponse getAliasesResponse = indicesAdmin().prepareGetAliases().setIndices("test_index").get();
        assertThat(getAliasesResponse.getAliases().size(), equalTo(1));
        assertThat(getAliasesResponse.getAliases().get("test_index").size(), equalTo(3));

        prepareIndex("test_index").setId("1").setSource("field", "value1").get();
        prepareIndex("test_index").setId("2").setSource("field", "value2").get();
        refresh();

        assertHitCount(prepareSearch("test_index"), 2L);
        assertHitCount(prepareSearch("alias1"), 2L);

        assertResponse(prepareSearch("alias2"), response -> {
            assertHitCount(response, 1L);
            assertThat(response.getHits().getAt(0).getSourceAsMap().get("field"), equalTo("value2"));
        });
    }

    public void testDuplicateAlias() throws Exception {
        indicesAdmin().preparePutTemplate("template_1")
            .setPatterns(Collections.singletonList("te*"))
            .addAlias(new Alias("my_alias").filter(termQuery("field", "value1")))
            .addAlias(new Alias("my_alias").filter(termQuery("field", "value2")))
            .get();

        GetIndexTemplatesResponse response = indicesAdmin().prepareGetTemplates("template_1").get();
        assertThat(response.getIndexTemplates().size(), equalTo(1));
        assertThat(response.getIndexTemplates().get(0).getAliases().size(), equalTo(1));
        assertThat(response.getIndexTemplates().get(0).getAliases().get("my_alias").filter().string(), containsString("\"value1\""));
    }

    public void testAliasInvalidFilterValidJson() throws Exception {
        // invalid filter but valid json: put index template works fine, fails during index creation
        indicesAdmin().preparePutTemplate("template_1")
            .setPatterns(Collections.singletonList("te*"))
            .addAlias(new Alias("invalid_alias").filter("{ \"invalid\": {} }"))
            .get();

        GetIndexTemplatesResponse response = indicesAdmin().prepareGetTemplates("template_1").get();
        assertThat(response.getIndexTemplates().size(), equalTo(1));
        assertThat(response.getIndexTemplates().get(0).getAliases().size(), equalTo(1));
        assertThat(response.getIndexTemplates().get(0).getAliases().get("invalid_alias").filter().string(), equalTo("{\"invalid\":{}}"));

        IllegalArgumentException e = expectThrows(IllegalArgumentException.class, () -> createIndex("test"));
        assertThat(e.getMessage(), equalTo("failed to parse filter for alias [invalid_alias]"));
        assertThat(e.getCause(), instanceOf(ParsingException.class));
        assertThat(e.getCause().getMessage(), equalTo("unknown query [invalid]"));
    }

    public void testAliasInvalidFilterInvalidJson() throws Exception {
        // invalid json: put index template fails
        IllegalArgumentException e = expectThrows(
            IllegalArgumentException.class,
            indicesAdmin().preparePutTemplate("template_1")
                .setPatterns(Collections.singletonList("te*"))
                .addAlias(new Alias("invalid_alias").filter("abcde"))
        );
        assertThat(e.getMessage(), equalTo("failed to parse filter for alias [invalid_alias]"));

        GetIndexTemplatesResponse response = indicesAdmin().prepareGetTemplates("template_1").get();
        assertThat(response.getIndexTemplates().size(), equalTo(0));
    }

    public void testAliasNameExistingIndex() throws Exception {
        createIndex("index");

        indicesAdmin().preparePutTemplate("template_1").setPatterns(Collections.singletonList("te*")).addAlias(new Alias("index")).get();

        InvalidAliasNameException e = expectThrows(InvalidAliasNameException.class, () -> createIndex("test"));
        assertThat(e.getMessage(), equalTo("Invalid alias name [index]: an index or data stream exists with the same name as the alias"));
    }

    public void testAliasEmptyName() throws Exception {
        IllegalArgumentException e = expectThrows(
            IllegalArgumentException.class,
            indicesAdmin().preparePutTemplate("template_1")
                .setPatterns(Collections.singletonList("te*"))
                .addAlias(new Alias("  ").indexRouting("1,2,3"))
        );
        assertThat(e.getMessage(), equalTo("alias name is required"));
    }

    public void testAliasWithMultipleIndexRoutings() throws Exception {
        IllegalArgumentException e = expectThrows(
            IllegalArgumentException.class,
            indicesAdmin().preparePutTemplate("template_1")
                .setPatterns(Collections.singletonList("te*"))
                .addAlias(new Alias("alias").indexRouting("1,2,3"))
        );
        assertThat(e.getMessage(), equalTo("alias [alias] has several index routing values associated with it"));
    }

    public void testMultipleAliasesPrecedence() throws Exception {
        indicesAdmin().preparePutTemplate("template1")
            .setPatterns(Collections.singletonList("*"))
            .setOrder(0)
            .addAlias(new Alias("alias1"))
            .addAlias(new Alias("{index}-alias"))
            .addAlias(new Alias("alias3").filter(QueryBuilders.boolQuery().mustNot(QueryBuilders.existsQuery("test"))))
            .addAlias(new Alias("alias4"))
            .get();

        indicesAdmin().preparePutTemplate("template2")
            .setPatterns(Collections.singletonList("te*"))
            .setOrder(1)
            .addAlias(new Alias("alias1").routing("test"))
            .addAlias(new Alias("alias3"))
            .get();

        assertAcked(prepareCreate("test").addAlias(new Alias("test-alias").searchRouting("test-routing")));

        ensureGreen();

        GetAliasesResponse getAliasesResponse = indicesAdmin().prepareGetAliases().addIndices("test").get();
        assertThat(getAliasesResponse.getAliases().get("test").size(), equalTo(4));

        for (AliasMetadata aliasMetadata : getAliasesResponse.getAliases().get("test")) {
            assertThat(aliasMetadata.alias(), anyOf(equalTo("alias1"), equalTo("test-alias"), equalTo("alias3"), equalTo("alias4")));
            if ("alias1".equals(aliasMetadata.alias())) {
                assertThat(aliasMetadata.indexRouting(), equalTo("test"));
                assertThat(aliasMetadata.searchRouting(), equalTo("test"));
            } else if ("alias3".equals(aliasMetadata.alias())) {
                assertThat(aliasMetadata.filter(), nullValue());
            } else if ("test-alias".equals(aliasMetadata.alias())) {
                assertThat(aliasMetadata.indexRouting(), nullValue());
                assertThat(aliasMetadata.searchRouting(), equalTo("test-routing"));
            }
        }
    }

    public void testStrictAliasParsingInIndicesCreatedViaTemplates() throws Exception {
        // Indexing into a should succeed, because the field mapping for field 'field' is defined in the test mapping.
        indicesAdmin().preparePutTemplate("template1")
            .setPatterns(Collections.singletonList("a*"))
            .setOrder(0)
            .setMapping("field", "type=text")
            .addAlias(new Alias("alias1").filter(termQuery("field", "value")))
            .get();
        // Indexing into b index should fail, since there is field with name 'field' in the mapping
        indicesAdmin().preparePutTemplate("template4")
            .setPatterns(Collections.singletonList("d*"))
            .setOrder(0)
            .addAlias(new Alias("alias4").filter(termQuery("field", "value")))
            .get();

        prepareIndex("a1").setId("test").setSource("{}", XContentType.JSON).get();
        BulkResponse response = client().prepareBulk().add(new IndexRequest("a2").id("test").source("{}", XContentType.JSON)).get();
        assertThat(response.hasFailures(), is(false));
        assertThat(response.getItems()[0].isFailed(), equalTo(false));
        assertThat(response.getItems()[0].getIndex(), equalTo("a2"));
        assertThat(response.getItems()[0].getId(), equalTo("test"));
        assertThat(response.getItems()[0].getVersion(), equalTo(1L));

        // Before 2.0 alias filters were parsed at alias creation time, in order
        // for filters to work correctly ES required that fields mentioned in those
        // filters exist in the mapping.
        // From 2.0 and higher alias filters are parsed at request time and therefor
        // fields mentioned in filters don't need to exist in the mapping.
        // So the aliases defined in the index template for this index will not fail
        // even though the fields in the alias fields don't exist yet and indexing into
        // an index that doesn't exist yet will succeed
        prepareIndex("b1").setId("test").setSource("{}", XContentType.JSON).get();

        response = client().prepareBulk().add(new IndexRequest("b2").id("test").source("{}", XContentType.JSON)).get();
        assertThat(response.hasFailures(), is(false));
        assertThat(response.getItems()[0].isFailed(), equalTo(false));
        assertThat(response.getItems()[0].getId(), equalTo("test"));
        assertThat(response.getItems()[0].getVersion(), equalTo(1L));
    }

    public void testCombineTemplates() throws Exception {
        // clean all templates setup by the framework.
        indicesAdmin().prepareDeleteTemplate("*").get();

        // check get all templates on an empty index.
        GetIndexTemplatesResponse response = indicesAdmin().prepareGetTemplates().get();
        assertThat(response.getIndexTemplates(), empty());

        // Now, a complete mapping with two separated templates is error
        // base template
        indicesAdmin().preparePutTemplate("template_1").setPatterns(Collections.singletonList("*")).setSettings("""
            {
              "index": {
                "analysis": {
                  "analyzer": {
                    "custom_1": {
                      "tokenizer": "standard"
                    }
                  }
                }
              }
            }
            """, XContentType.JSON).get();

        // put template using custom_1 analyzer
        MapperParsingException e = expectThrows(
            MapperParsingException.class,
            indicesAdmin().preparePutTemplate("template_2")
                .setPatterns(Collections.singletonList("test*"))
                .setCreate(true)
                .setOrder(1)
                .setMapping(
                    XContentFactory.jsonBuilder()
                        .startObject()
                        .startObject("_doc")
                        .startObject("properties")
                        .startObject("field2")
                        .field("type", "text")
                        .field("analyzer", "custom_1")
                        .endObject()
                        .endObject()
                        .endObject()
                        .endObject()
                )
        );
        assertThat(e.getMessage(), containsString("analyzer [custom_1] has not been configured in mappings"));

        response = indicesAdmin().prepareGetTemplates().get();
        assertThat(response.getIndexTemplates(), hasSize(1));

    }

    public void testOrderAndVersion() {
        int order = randomInt();
        Integer version = randomBoolean() ? randomInt() : null;

        assertAcked(
            indicesAdmin().preparePutTemplate("versioned_template")
                .setPatterns(Collections.singletonList("te*"))
                .setVersion(version)
                .setOrder(order)
                .setMapping("field", "type=text")
        );

        GetIndexTemplatesResponse response = indicesAdmin().prepareGetTemplates("versioned_template").get();
        assertThat(response.getIndexTemplates().size(), equalTo(1));
        assertThat(response.getIndexTemplates().get(0).getVersion(), equalTo(version));
        assertThat(response.getIndexTemplates().get(0).getOrder(), equalTo(order));
    }

    public void testMultipleTemplate() throws IOException {
        indicesAdmin().preparePutTemplate("template_1")
            .setPatterns(Arrays.asList("a*", "b*"))
            .setSettings(indexSettings())
            .setMapping(
                XContentFactory.jsonBuilder()
                    .startObject()
                    .startObject("_doc")
                    .startObject("properties")
                    .startObject("field1")
                    .field("type", "text")
                    .field("store", true)
                    .endObject()
                    .startObject("field2")
                    .field("type", "keyword")
                    .field("store", false)
                    .endObject()
                    .endObject()
                    .endObject()
                    .endObject()
            )
            .get();

        prepareIndex("ax").setId("1").setSource("field1", "value1", "field2", "value2").setRefreshPolicy(IMMEDIATE).get();

        prepareIndex("bx").setId("1").setSource("field1", "value1", "field2", "value2").setRefreshPolicy(IMMEDIATE).get();

        ensureGreen();

        // ax -> matches template
        assertResponse(
            prepareSearch("ax").setQuery(termQuery("field1", "value1")).addStoredField("field1").addStoredField("field2"),
            response -> {
                assertHitCount(response, 1);
                assertEquals("value1", response.getHits().getAt(0).field("field1").getValue().toString());
                assertNull(response.getHits().getAt(0).field("field2"));
            }
        );

        // bx -> matches template
        assertResponse(
            prepareSearch("bx").setQuery(termQuery("field1", "value1")).addStoredField("field1").addStoredField("field2"),
            response -> {
                assertHitCount(response, 1);
                assertEquals("value1", response.getHits().getAt(0).field("field1").getValue().toString());
                assertNull(response.getHits().getAt(0).field("field2"));
            }
        );
    }

    public void testPartitionedTemplate() throws Exception {
        // clean all templates setup by the framework.
        indicesAdmin().prepareDeleteTemplate("*").get();

        // check get all templates on an empty index.
        GetIndexTemplatesResponse response = indicesAdmin().prepareGetTemplates().get();
        assertThat(response.getIndexTemplates(), empty());

        // provide more partitions than shards
        IllegalArgumentException eBadSettings = expectThrows(
            IllegalArgumentException.class,
            indicesAdmin().preparePutTemplate("template_1")
                .setPatterns(Collections.singletonList("te*"))
                .setSettings(Settings.builder().put("index.number_of_shards", "5").put("index.routing_partition_size", "6"))
        );
        assertThat(
            eBadSettings.getMessage(),
            containsString("partition size [6] should be a positive number less than the number of shards [5]")
        );

        // provide an invalid mapping for a partitioned index
        IllegalArgumentException eBadMapping = expectThrows(
            IllegalArgumentException.class,
            indicesAdmin().preparePutTemplate("template_2")
                .setPatterns(Collections.singletonList("te*"))
                .setMapping("{\"_doc\":{\"_routing\":{\"required\":false}}}", XContentType.JSON)
                .setSettings(Settings.builder().put("index.number_of_shards", "6").put("index.routing_partition_size", "3"))
        );
        assertThat(eBadMapping.getMessage(), containsString("must have routing required for partitioned index"));

        // no templates yet
        response = indicesAdmin().prepareGetTemplates().get();
        assertEquals(0, response.getIndexTemplates().size());

        // a valid configuration that only provides the partition size
        assertAcked(
            indicesAdmin().preparePutTemplate("just_partitions")
                .setPatterns(Collections.singletonList("te*"))
                .setSettings(Settings.builder().put("index.routing_partition_size", "6"))
        );

        // create an index with too few shards
        IllegalArgumentException eBadIndex = expectThrows(
            IllegalArgumentException.class,
            prepareCreate("test_bad", Settings.builder().put("index.number_of_shards", 5).put("index.number_of_routing_shards", 5))
        );

        assertThat(
            eBadIndex.getMessage(),
            containsString("partition size [6] should be a positive number less than the number of shards [5]")
        );

        // finally, create a valid index
        prepareCreate("test_good", Settings.builder().put("index.number_of_shards", 7).put("index.number_of_routing_shards", 7)).get();

        GetSettingsResponse getSettingsResponse = indicesAdmin().prepareGetSettings("test_good").get();
        assertEquals("6", getSettingsResponse.getIndexToSettings().get("test_good").get("index.routing_partition_size"));
    }

    public void testIndexTemplatesWithSameSubfield() {
        indicesAdmin().preparePutTemplate("template_1")
            .setPatterns(Collections.singletonList("te*"))
            .setSettings(indexSettings())
            .setOrder(100)
            .setMapping("""
                {
                  "_doc": {
                    "properties": {
                      "kwm": {
                        "properties": {
                          "source": {
                            "properties": {
                              "geo": {
                                "properties": {
                                  "location": {
                                    "type": "geo_point"
                                  }
                                }
                              }
                            }
                          }
                        }
                      },
                      "source": {
                        "properties": {
                          "geo": {
                            "properties": {
                              "location": {
                                "type": "geo_point"
                              }
                            }
                          }
                        }
                      }
                    }
                  }
                }
                """, XContentType.JSON)
            .get();

        indicesAdmin().preparePutTemplate("template_2")
            .setPatterns(Collections.singletonList("test*"))
            .setSettings(indexSettings())
            .setOrder(1)
            .setMapping("""
                {
                  "_doc": {
                    "properties": {
                      "kwm.source.geo": {
                        "properties": {
                          "location": {
                            "type": "geo_point"
                          }
                        }
                      }
                    }
                  }
                }
                """, XContentType.JSON)
            .get();

        prepareIndex("test").setSource().get();
        FieldCapabilitiesResponse fieldCapabilitiesResponse = client().prepareFieldCaps("test").setFields("*location").get();
        {
            Map<String, FieldCapabilities> field = fieldCapabilitiesResponse.getField("kwm.source.geo.location");
            assertNotNull(field);
            FieldCapabilities fieldCapabilities = field.get("geo_point");
            assertTrue(fieldCapabilities.isSearchable());
            assertTrue(fieldCapabilities.isAggregatable());
        }
        {
            Map<String, FieldCapabilities> field = fieldCapabilitiesResponse.getField("source.geo.location");
            assertNotNull(field);
            FieldCapabilities fieldCapabilities = field.get("geo_point");
            assertTrue(fieldCapabilities.isSearchable());
            assertTrue(fieldCapabilities.isAggregatable());
        }
    }
}<|MERGE_RESOLUTION|>--- conflicted
+++ resolved
@@ -178,11 +178,14 @@
     }
 
     public void testDeleteIndexTemplate() throws Exception {
-<<<<<<< HEAD
-        final int existingTemplates = admin().cluster().prepareState().get().getState().metadata().getProject().templates().size();
-=======
-        final int existingTemplates = admin().cluster().prepareState(TEST_REQUEST_TIMEOUT).get().getState().metadata().templates().size();
->>>>>>> ecd887d6
+        final int existingTemplates = admin().cluster()
+            .prepareState(TEST_REQUEST_TIMEOUT)
+            .get()
+            .getState()
+            .metadata()
+            .getProject()
+            .templates()
+            .size();
         logger.info("--> put template_1 and template_2");
         indicesAdmin().preparePutTemplate("template_1")
             .setPatterns(Collections.singletonList("te*"))
@@ -259,21 +262,16 @@
         logger.info("--> delete template*");
         indicesAdmin().prepareDeleteTemplate("template*").get();
         assertThat(
-<<<<<<< HEAD
-            admin().cluster().prepareState().get().getState().metadata().getProject().templates().size(),
-=======
-            admin().cluster().prepareState(TEST_REQUEST_TIMEOUT).get().getState().metadata().templates().size(),
->>>>>>> ecd887d6
+            admin().cluster().prepareState(TEST_REQUEST_TIMEOUT).get().getState().metadata().getProject().templates().size(),
             equalTo(existingTemplates)
         );
 
         logger.info("--> delete * with no templates, make sure we don't get a failure");
         indicesAdmin().prepareDeleteTemplate("*").get();
-<<<<<<< HEAD
-        assertThat(admin().cluster().prepareState().get().getState().metadata().getProject().templates().size(), equalTo(0));
-=======
-        assertThat(admin().cluster().prepareState(TEST_REQUEST_TIMEOUT).get().getState().metadata().templates().size(), equalTo(0));
->>>>>>> ecd887d6
+        assertThat(
+            admin().cluster().prepareState(TEST_REQUEST_TIMEOUT).get().getState().metadata().getProject().templates().size(),
+            equalTo(0)
+        );
     }
 
     public void testThatGetIndexTemplatesWorks() throws Exception {
