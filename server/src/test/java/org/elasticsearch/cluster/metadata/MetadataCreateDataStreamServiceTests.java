/*
 * Copyright Elasticsearch B.V. and/or licensed to Elasticsearch B.V. under one
 * or more contributor license agreements. Licensed under the "Elastic License
 * 2.0", the "GNU Affero General Public License v3.0 only", and the "Server Side
 * Public License v 1"; you may not use this file except in compliance with, at
 * your election, the "Elastic License 2.0", the "GNU Affero General Public
 * License v3.0 only", or the "Server Side Public License, v 1".
 */
package org.elasticsearch.cluster.metadata;

import org.elasticsearch.ResourceAlreadyExistsException;
import org.elasticsearch.action.ActionListener;
import org.elasticsearch.action.admin.indices.create.CreateIndexClusterStateUpdateRequest;
import org.elasticsearch.cluster.ClusterName;
import org.elasticsearch.cluster.ClusterState;
import org.elasticsearch.cluster.metadata.ComposableIndexTemplate.DataStreamTemplate;
import org.elasticsearch.cluster.metadata.MetadataCreateDataStreamService.CreateDataStreamClusterStateUpdateRequest;
import org.elasticsearch.common.Strings;
import org.elasticsearch.common.settings.Settings;
import org.elasticsearch.common.util.Maps;
import org.elasticsearch.core.TimeValue;
import org.elasticsearch.index.IndexMode;
import org.elasticsearch.index.IndexSettings;
import org.elasticsearch.index.IndexVersion;
import org.elasticsearch.indices.ExecutorNames;
import org.elasticsearch.indices.SystemDataStreamDescriptor;
import org.elasticsearch.indices.SystemDataStreamDescriptor.Type;
import org.elasticsearch.indices.SystemIndices;
import org.elasticsearch.indices.SystemIndices.Feature;
import org.elasticsearch.test.ESTestCase;
import org.mockito.stubbing.Answer;

import java.util.ArrayList;
import java.util.HashMap;
import java.util.List;
import java.util.Map;

import static org.elasticsearch.cluster.metadata.DataStreamTestHelper.createFirstBackingIndex;
import static org.elasticsearch.cluster.metadata.DataStreamTestHelper.generateMapping;
import static org.elasticsearch.cluster.metadata.DataStreamTestHelper.newInstance;
import static org.hamcrest.Matchers.arrayContainingInAnyOrder;
import static org.hamcrest.Matchers.containsString;
import static org.hamcrest.Matchers.empty;
import static org.hamcrest.Matchers.equalTo;
import static org.hamcrest.Matchers.is;
import static org.hamcrest.Matchers.notNullValue;
import static org.hamcrest.Matchers.nullValue;
import static org.mockito.ArgumentMatchers.any;
import static org.mockito.ArgumentMatchers.anyBoolean;
import static org.mockito.Mockito.mock;
import static org.mockito.Mockito.when;

public class MetadataCreateDataStreamServiceTests extends ESTestCase {

    public void testCreateDataStream() throws Exception {
        final MetadataCreateIndexService metadataCreateIndexService = getMetadataCreateIndexService();
        final String dataStreamName = "my-data-stream";
        ComposableIndexTemplate template = ComposableIndexTemplate.builder()
            .indexPatterns(List.of(dataStreamName + "*"))
            .dataStreamTemplate(new ComposableIndexTemplate.DataStreamTemplate())
            .build();
        ClusterState cs = ClusterState.builder(new ClusterName("_name"))
            .metadata(Metadata.builder().put("template", template).build())
            .build();
        CreateDataStreamClusterStateUpdateRequest req = new CreateDataStreamClusterStateUpdateRequest(dataStreamName);
        ClusterState newState = MetadataCreateDataStreamService.createDataStream(
            metadataCreateIndexService,
            Settings.EMPTY,
            cs,
            true,
            req,
            ActionListener.noop(),
            false
        );
<<<<<<< HEAD
        assertThat(newState.metadata().getProject().dataStreams().size(), equalTo(1));
        assertThat(newState.metadata().getProject().dataStreams().get(dataStreamName).getName(), equalTo(dataStreamName));
        assertThat(newState.metadata().getProject().dataStreams().get(dataStreamName).isSystem(), is(false));
        assertThat(newState.metadata().getProject().dataStreams().get(dataStreamName).isHidden(), is(false));
        assertThat(newState.metadata().getProject().dataStreams().get(dataStreamName).isReplicated(), is(false));
        assertThat(newState.metadata().getProject().dataStreams().get(dataStreamName).getLifecycle(), equalTo(DataStreamLifecycle.DEFAULT));
        assertThat(newState.metadata().getProject().index(DataStream.getDefaultBackingIndexName(dataStreamName, 1)), notNullValue());
=======
        assertThat(newState.metadata().dataStreams().size(), equalTo(1));
        assertThat(newState.metadata().dataStreams().get(dataStreamName).getName(), equalTo(dataStreamName));
        assertThat(newState.metadata().dataStreams().get(dataStreamName).isSystem(), is(false));
        assertThat(newState.metadata().dataStreams().get(dataStreamName).isHidden(), is(false));
        assertThat(newState.metadata().dataStreams().get(dataStreamName).isReplicated(), is(false));
        assertThat(newState.metadata().dataStreams().get(dataStreamName).getLifecycle(), equalTo(DataStreamLifecycle.DEFAULT));
        assertThat(newState.metadata().dataStreams().get(dataStreamName).getIndexMode(), nullValue());
        assertThat(newState.metadata().index(DataStream.getDefaultBackingIndexName(dataStreamName, 1)), notNullValue());
        assertThat(
            newState.metadata().index(DataStream.getDefaultBackingIndexName(dataStreamName, 1)).getSettings().get("index.hidden"),
            equalTo("true")
        );
        assertThat(newState.metadata().index(DataStream.getDefaultBackingIndexName(dataStreamName, 1)).isSystem(), is(false));
    }

    public void testCreateDataStreamLogsdb() throws Exception {
        final MetadataCreateIndexService metadataCreateIndexService = getMetadataCreateIndexService();
        final String dataStreamName = "my-data-stream";
        ComposableIndexTemplate template = ComposableIndexTemplate.builder()
            .indexPatterns(List.of(dataStreamName + "*"))
            .template(new Template(Settings.builder().put("index.mode", "logsdb").build(), null, null))
            .dataStreamTemplate(new DataStreamTemplate())
            .build();
        ClusterState cs = ClusterState.builder(new ClusterName("_name"))
            .metadata(Metadata.builder().put("template", template).build())
            .build();
        CreateDataStreamClusterStateUpdateRequest req = new CreateDataStreamClusterStateUpdateRequest(dataStreamName);
        ClusterState newState = MetadataCreateDataStreamService.createDataStream(
            metadataCreateIndexService,
            Settings.EMPTY,
            cs,
            true,
            req,
            ActionListener.noop(),
            false
        );
        assertThat(newState.metadata().dataStreams().size(), equalTo(1));
        assertThat(newState.metadata().dataStreams().get(dataStreamName).getName(), equalTo(dataStreamName));
        assertThat(newState.metadata().dataStreams().get(dataStreamName).isSystem(), is(false));
        assertThat(newState.metadata().dataStreams().get(dataStreamName).isHidden(), is(false));
        assertThat(newState.metadata().dataStreams().get(dataStreamName).isReplicated(), is(false));
        assertThat(newState.metadata().dataStreams().get(dataStreamName).getIndexMode(), equalTo(IndexMode.LOGSDB));
        assertThat(newState.metadata().dataStreams().get(dataStreamName).getLifecycle(), equalTo(DataStreamLifecycle.DEFAULT));
        assertThat(newState.metadata().index(DataStream.getDefaultBackingIndexName(dataStreamName, 1)), notNullValue());
>>>>>>> 4d6c3cac
        assertThat(
            newState.metadata()
                .getProject()
                .index(DataStream.getDefaultBackingIndexName(dataStreamName, 1))
                .getSettings()
                .get("index.hidden"),
            equalTo("true")
        );
        assertThat(newState.metadata().getProject().index(DataStream.getDefaultBackingIndexName(dataStreamName, 1)).isSystem(), is(false));
    }

    public void testCreateDataStreamWithAliasFromTemplate() throws Exception {
        final MetadataCreateIndexService metadataCreateIndexService = getMetadataCreateIndexService();
        final String dataStreamName = "my-data-stream";
        final int aliasCount = randomIntBetween(0, 3);
        Map<String, AliasMetadata> aliases = Maps.newMapWithExpectedSize(aliasCount);
        for (int k = 0; k < aliasCount; k++) {
            final AliasMetadata am = randomAlias(null);
            aliases.put(am.alias(), am);
        }
        ComposableIndexTemplate template = ComposableIndexTemplate.builder()
            .indexPatterns(List.of(dataStreamName + "*"))
            .dataStreamTemplate(new DataStreamTemplate())
            .template(new Template(null, null, aliases))
            .build();
        ClusterState cs = ClusterState.builder(new ClusterName("_name"))
            .metadata(Metadata.builder().put("template", template).build())
            .build();
        CreateDataStreamClusterStateUpdateRequest req = new CreateDataStreamClusterStateUpdateRequest(dataStreamName);
        ClusterState newState = MetadataCreateDataStreamService.createDataStream(
            metadataCreateIndexService,
            Settings.EMPTY,
            cs,
            randomBoolean(),
            req,
            ActionListener.noop(),
            false
        );
        assertThat(newState.metadata().getProject().dataStreams().size(), equalTo(1));
        assertThat(newState.metadata().getProject().dataStreams().get(dataStreamName).getName(), equalTo(dataStreamName));
        assertThat(newState.metadata().getProject().dataStreams().get(dataStreamName).isSystem(), is(false));
        assertThat(newState.metadata().getProject().dataStreams().get(dataStreamName).isHidden(), is(false));
        assertThat(newState.metadata().getProject().dataStreams().get(dataStreamName).isReplicated(), is(false));
        assertThat(newState.metadata().getProject().dataStreamAliases().size(), is(aliasCount));
        for (String aliasName : aliases.keySet()) {
            var expectedAlias = aliases.get(aliasName);
            var actualAlias = newState.metadata().getProject().dataStreamAliases().get(aliasName);
            assertThat(actualAlias, is(notNullValue()));
            assertThat(actualAlias.getName(), equalTo(expectedAlias.alias()));
            assertThat(actualAlias.getFilter(dataStreamName), equalTo(expectedAlias.filter()));
            assertThat(actualAlias.getWriteDataStream(), equalTo(expectedAlias.writeIndex() ? dataStreamName : null));
        }

        assertThat(
            newState.metadata().getProject().dataStreamAliases().values().stream().map(DataStreamAlias::getName).toArray(),
            arrayContainingInAnyOrder(new ArrayList<>(aliases.keySet()).toArray())
        );
        assertThat(newState.metadata().getProject().index(DataStream.getDefaultBackingIndexName(dataStreamName, 1)), notNullValue());
        assertThat(
            newState.metadata().getProject().index(DataStream.getDefaultBackingIndexName(dataStreamName, 1)).getAliases().size(),
            is(0)
        );
        assertThat(
            newState.metadata()
                .getProject()
                .index(DataStream.getDefaultBackingIndexName(dataStreamName, 1))
                .getSettings()
                .get("index.hidden"),
            equalTo("true")
        );
        assertThat(newState.metadata().getProject().index(DataStream.getDefaultBackingIndexName(dataStreamName, 1)).isSystem(), is(false));
    }

    public void testCreateDataStreamWithAliasFromComponentTemplate() throws Exception {
        final MetadataCreateIndexService metadataCreateIndexService = getMetadataCreateIndexService();
        final String dataStreamName = "my-data-stream";
        final int componentTemplateCount = randomIntBetween(0, 3);
        final int aliasCount = randomIntBetween(0, 3);
        int totalAliasCount = aliasCount;
        Map<String, AliasMetadata> aliases = new HashMap<>();
        for (int k = 0; k < aliasCount; k++) {
            final AliasMetadata am = randomAlias(null);
            aliases.put(am.alias(), am);
        }

        List<String> ctNames = new ArrayList<>();
        List<Map<String, AliasMetadata>> allAliases = new ArrayList<>();
        var metadataBuilder = Metadata.builder();
        for (int k = 0; k < componentTemplateCount; k++) {
            final String ctName = randomAlphaOfLength(5);
            ctNames.add(ctName);
            final int ctAliasCount = randomIntBetween(0, 3);
            totalAliasCount += ctAliasCount;
            final var ctAliasMap = new HashMap<String, AliasMetadata>(ctAliasCount);
            allAliases.add(ctAliasMap);
            for (int m = 0; m < ctAliasCount; m++) {
                final AliasMetadata am = randomAlias(ctName);
                ctAliasMap.put(am.alias(), am);
            }
            metadataBuilder.put(ctName, new ComponentTemplate(new Template(null, null, ctAliasMap), null, null));
        }
        allAliases.add(aliases);

        ComposableIndexTemplate template = ComposableIndexTemplate.builder()
            .indexPatterns(List.of(dataStreamName + "*"))
            .dataStreamTemplate(new DataStreamTemplate())
            .template(new Template(null, null, aliases))
            .componentTemplates(ctNames)
            .build();

        ClusterState cs = ClusterState.builder(new ClusterName("_name"))
            .metadata(metadataBuilder.put("template", template).build())
            .build();
        CreateDataStreamClusterStateUpdateRequest req = new CreateDataStreamClusterStateUpdateRequest(dataStreamName);
        ClusterState newState = MetadataCreateDataStreamService.createDataStream(
            metadataCreateIndexService,
            Settings.EMPTY,
            cs,
            randomBoolean(),
            req,
            ActionListener.noop(),
            false
        );
        assertThat(newState.metadata().getProject().dataStreams().size(), equalTo(1));
        assertThat(newState.metadata().getProject().dataStreams().get(dataStreamName).getName(), equalTo(dataStreamName));
        assertThat(newState.metadata().getProject().dataStreams().get(dataStreamName).isSystem(), is(false));
        assertThat(newState.metadata().getProject().dataStreams().get(dataStreamName).isHidden(), is(false));
        assertThat(newState.metadata().getProject().dataStreams().get(dataStreamName).isReplicated(), is(false));
        assertThat(newState.metadata().getProject().dataStreamAliases().size(), is(totalAliasCount));
        for (var aliasMap : allAliases) {
            for (var alias : aliasMap.values()) {
                var actualAlias = newState.metadata().getProject().dataStreamAliases().get(alias.alias());
                assertThat(actualAlias, is(notNullValue()));
                assertThat(actualAlias.getName(), equalTo(alias.alias()));
                assertThat(actualAlias.getFilter(dataStreamName), equalTo(alias.filter()));
                assertThat(actualAlias.getWriteDataStream(), equalTo(alias.writeIndex() ? dataStreamName : null));
            }
        }

        assertThat(newState.metadata().getProject().index(DataStream.getDefaultBackingIndexName(dataStreamName, 1)), notNullValue());
        assertThat(
            newState.metadata().getProject().index(DataStream.getDefaultBackingIndexName(dataStreamName, 1)).getAliases().size(),
            is(0)
        );
        assertThat(
            newState.metadata()
                .getProject()
                .index(DataStream.getDefaultBackingIndexName(dataStreamName, 1))
                .getSettings()
                .get("index.hidden"),
            equalTo("true")
        );
        assertThat(newState.metadata().getProject().index(DataStream.getDefaultBackingIndexName(dataStreamName, 1)).isSystem(), is(false));
    }

    private static AliasMetadata randomAlias(String prefix) {
        final String aliasName = (Strings.isNullOrEmpty(prefix) ? "" : prefix + "-") + randomAlphaOfLength(6);
        var builder = AliasMetadata.newAliasMetadataBuilder(aliasName);
        if (randomBoolean()) {
            builder.filter(Map.of("term", Map.of("user", Map.of("value", randomAlphaOfLength(5)))));
        }
        builder.writeIndex(randomBoolean());
        return builder.build();
    }

    public void testCreateDataStreamWithFailureStoreInitialized() throws Exception {
        final MetadataCreateIndexService metadataCreateIndexService = getMetadataCreateIndexService();
        final String dataStreamName = "my-data-stream";
        ComposableIndexTemplate template = new ComposableIndexTemplate.Builder().indexPatterns(List.of(dataStreamName + "*"))
            .dataStreamTemplate(new ComposableIndexTemplate.DataStreamTemplate(false, false, true))
            .build();
        ClusterState cs = ClusterState.builder(new ClusterName("_name"))
            .metadata(Metadata.builder().put("template", template).build())
            .build();
        CreateDataStreamClusterStateUpdateRequest req = new CreateDataStreamClusterStateUpdateRequest(dataStreamName);
        ClusterState newState = MetadataCreateDataStreamService.createDataStream(
            metadataCreateIndexService,
            Settings.EMPTY,
            cs,
            randomBoolean(),
            req,
            ActionListener.noop(),
            true
        );
        var backingIndexName = DataStream.getDefaultBackingIndexName(dataStreamName, 1, req.startTime());
        var failureStoreIndexName = DataStream.getDefaultFailureStoreName(dataStreamName, 1, req.startTime());
        assertThat(newState.metadata().getProject().dataStreams().size(), equalTo(1));
        assertThat(newState.metadata().getProject().dataStreams().get(dataStreamName).getName(), equalTo(dataStreamName));
        assertThat(newState.metadata().getProject().dataStreams().get(dataStreamName).isSystem(), is(false));
        assertThat(newState.metadata().getProject().dataStreams().get(dataStreamName).isHidden(), is(false));
        assertThat(newState.metadata().getProject().dataStreams().get(dataStreamName).isReplicated(), is(false));
        assertThat(newState.metadata().getProject().index(backingIndexName), notNullValue());
        assertThat(newState.metadata().getProject().index(backingIndexName).getSettings().get("index.hidden"), equalTo("true"));
        assertThat(newState.metadata().getProject().index(backingIndexName).isSystem(), is(false));
        assertThat(newState.metadata().getProject().index(failureStoreIndexName), notNullValue());
        assertThat(newState.metadata().getProject().index(failureStoreIndexName).getSettings().get("index.hidden"), equalTo("true"));
        assertThat(
            DataStreamFailureStoreDefinition.FAILURE_STORE_DEFINITION_VERSION_SETTING.get(
                newState.metadata().getProject().index(failureStoreIndexName).getSettings()
            ),
            equalTo(DataStreamFailureStoreDefinition.FAILURE_STORE_DEFINITION_VERSION)
        );
        assertThat(newState.metadata().getProject().index(failureStoreIndexName).isSystem(), is(false));
    }

    public void testCreateDataStreamWithFailureStoreUninitialized() throws Exception {
        final MetadataCreateIndexService metadataCreateIndexService = getMetadataCreateIndexService();
        final String dataStreamName = "my-data-stream";
        ComposableIndexTemplate template = new ComposableIndexTemplate.Builder().indexPatterns(List.of(dataStreamName + "*"))
            .dataStreamTemplate(new ComposableIndexTemplate.DataStreamTemplate(false, false, true))
            .build();
        ClusterState cs = ClusterState.builder(new ClusterName("_name"))
            .metadata(Metadata.builder().put("template", template).build())
            .build();
        CreateDataStreamClusterStateUpdateRequest req = new CreateDataStreamClusterStateUpdateRequest(dataStreamName);
        ClusterState newState = MetadataCreateDataStreamService.createDataStream(
            metadataCreateIndexService,
            Settings.EMPTY,
            cs,
            randomBoolean(),
            req,
            ActionListener.noop(),
            false
        );
        var backingIndexName = DataStream.getDefaultBackingIndexName(dataStreamName, 1, req.startTime());
        var failureStoreIndexName = DataStream.getDefaultFailureStoreName(dataStreamName, 1, req.startTime());
        assertThat(newState.metadata().getProject().dataStreams().size(), equalTo(1));
        assertThat(newState.metadata().getProject().dataStreams().get(dataStreamName).getName(), equalTo(dataStreamName));
        assertThat(newState.metadata().getProject().dataStreams().get(dataStreamName).isSystem(), is(false));
        assertThat(newState.metadata().getProject().dataStreams().get(dataStreamName).isHidden(), is(false));
        assertThat(newState.metadata().getProject().dataStreams().get(dataStreamName).isReplicated(), is(false));
        assertThat(newState.metadata().getProject().dataStreams().get(dataStreamName).getFailureIndices().getIndices(), empty());
        assertThat(newState.metadata().getProject().index(backingIndexName), notNullValue());
        assertThat(newState.metadata().getProject().index(backingIndexName).getSettings().get("index.hidden"), equalTo("true"));
        assertThat(newState.metadata().getProject().index(backingIndexName).isSystem(), is(false));
        assertThat(newState.metadata().getProject().index(failureStoreIndexName), nullValue());
    }

    public void testCreateDataStreamWithFailureStoreWithRefreshRate() throws Exception {
        final MetadataCreateIndexService metadataCreateIndexService = getMetadataCreateIndexService();
        var timeValue = randomTimeValue();
        var settings = Settings.builder()
            .put(MetadataCreateDataStreamService.FAILURE_STORE_REFRESH_INTERVAL_SETTING_NAME, timeValue)
            .build();
        final String dataStreamName = "my-data-stream";
        ComposableIndexTemplate template = new ComposableIndexTemplate.Builder().indexPatterns(List.of(dataStreamName + "*"))
            .dataStreamTemplate(new ComposableIndexTemplate.DataStreamTemplate(false, false, true))
            .build();
        ClusterState cs = ClusterState.builder(new ClusterName("_name"))
            .metadata(Metadata.builder().put("template", template).build())
            .build();
        CreateDataStreamClusterStateUpdateRequest req = new CreateDataStreamClusterStateUpdateRequest(dataStreamName);
        ClusterState newState = MetadataCreateDataStreamService.createDataStream(
            metadataCreateIndexService,
            settings,
            cs,
            randomBoolean(),
            req,
            ActionListener.noop(),
            true
        );
        var backingIndexName = DataStream.getDefaultBackingIndexName(dataStreamName, 1, req.startTime());
        var failureStoreIndexName = DataStream.getDefaultFailureStoreName(dataStreamName, 1, req.startTime());
        assertThat(newState.metadata().getProject().dataStreams().size(), equalTo(1));
        assertThat(newState.metadata().getProject().dataStreams().get(dataStreamName).getName(), equalTo(dataStreamName));
        assertThat(newState.metadata().getProject().index(backingIndexName), notNullValue());
        assertThat(newState.metadata().getProject().index(failureStoreIndexName), notNullValue());
        assertThat(
            IndexSettings.INDEX_REFRESH_INTERVAL_SETTING.get(newState.metadata().getProject().index(failureStoreIndexName).getSettings()),
            equalTo(timeValue)
        );
    }

    public void testCreateSystemDataStream() throws Exception {
        final MetadataCreateIndexService metadataCreateIndexService = getMetadataCreateIndexService();
        final String dataStreamName = ".system-data-stream";
        ClusterState cs = ClusterState.builder(new ClusterName("_name")).metadata(Metadata.builder().build()).build();
        CreateDataStreamClusterStateUpdateRequest req = new CreateDataStreamClusterStateUpdateRequest(
            dataStreamName,
            systemDataStreamDescriptor(),
            TimeValue.MAX_VALUE,
            TimeValue.ZERO,
            true
        );
        ClusterState newState = MetadataCreateDataStreamService.createDataStream(
            metadataCreateIndexService,
            Settings.EMPTY,
            cs,
            randomBoolean(),
            req,
            ActionListener.noop(),
            false
        );
        assertThat(newState.metadata().getProject().dataStreams().size(), equalTo(1));
        assertThat(newState.metadata().getProject().dataStreams().get(dataStreamName).getName(), equalTo(dataStreamName));
        assertThat(newState.metadata().getProject().dataStreams().get(dataStreamName).isSystem(), is(true));
        assertThat(newState.metadata().getProject().dataStreams().get(dataStreamName).isHidden(), is(true));
        assertThat(newState.metadata().getProject().dataStreams().get(dataStreamName).isReplicated(), is(false));
        assertThat(newState.metadata().getProject().index(DataStream.getDefaultBackingIndexName(dataStreamName, 1)), notNullValue());
        assertThat(
            newState.metadata()
                .getProject()
                .index(DataStream.getDefaultBackingIndexName(dataStreamName, 1))
                .getSettings()
                .get("index.hidden"),
            equalTo("true")
        );
        assertThat(newState.metadata().getProject().index(DataStream.getDefaultBackingIndexName(dataStreamName, 1)).isSystem(), is(true));
    }

    public void testCreateDuplicateDataStream() throws Exception {
        final MetadataCreateIndexService metadataCreateIndexService = getMetadataCreateIndexService();
        final String dataStreamName = "my-data-stream";
        IndexMetadata idx = createFirstBackingIndex(dataStreamName).build();
        DataStream existingDataStream = newInstance(dataStreamName, List.of(idx.getIndex()));
        ClusterState cs = ClusterState.builder(new ClusterName("_name"))
            .metadata(Metadata.builder().dataStreams(Map.of(dataStreamName, existingDataStream), Map.of()).build())
            .build();
        CreateDataStreamClusterStateUpdateRequest req = new CreateDataStreamClusterStateUpdateRequest(dataStreamName);

        ResourceAlreadyExistsException e = expectThrows(
            ResourceAlreadyExistsException.class,
            () -> MetadataCreateDataStreamService.createDataStream(
                metadataCreateIndexService,
                Settings.EMPTY,
                cs,
                randomBoolean(),
                req,
                ActionListener.noop(),
                false
            )
        );
        assertThat(e.getMessage(), containsString("data_stream [" + dataStreamName + "] already exists"));
    }

    public void testCreateDataStreamWithInvalidName() throws Exception {
        final MetadataCreateIndexService metadataCreateIndexService = getMetadataCreateIndexService();
        final String dataStreamName = "_My-da#ta- ,stream-";
        ClusterState cs = ClusterState.builder(new ClusterName("_name")).build();
        CreateDataStreamClusterStateUpdateRequest req = new CreateDataStreamClusterStateUpdateRequest(dataStreamName);
        IllegalArgumentException e = expectThrows(
            IllegalArgumentException.class,
            () -> MetadataCreateDataStreamService.createDataStream(
                metadataCreateIndexService,
                Settings.EMPTY,
                cs,
                randomBoolean(),
                req,
                ActionListener.noop(),
                false
            )
        );
        assertThat(e.getMessage(), containsString("must not contain the following characters"));
    }

    public void testCreateDataStreamWithUppercaseCharacters() throws Exception {
        final MetadataCreateIndexService metadataCreateIndexService = getMetadataCreateIndexService();
        final String dataStreamName = "MAY_NOT_USE_UPPERCASE";
        ClusterState cs = ClusterState.builder(new ClusterName("_name")).build();
        CreateDataStreamClusterStateUpdateRequest req = new CreateDataStreamClusterStateUpdateRequest(dataStreamName);
        IllegalArgumentException e = expectThrows(
            IllegalArgumentException.class,
            () -> MetadataCreateDataStreamService.createDataStream(
                metadataCreateIndexService,
                Settings.EMPTY,
                cs,
                randomBoolean(),
                req,
                ActionListener.noop(),
                false
            )
        );
        assertThat(e.getMessage(), containsString("data_stream [" + dataStreamName + "] must be lowercase"));
    }

    public void testCreateDataStreamStartingWithPeriod() throws Exception {
        final MetadataCreateIndexService metadataCreateIndexService = getMetadataCreateIndexService();
        final String dataStreamName = ".ds-may_not_start_with_ds";
        ClusterState cs = ClusterState.builder(new ClusterName("_name")).build();
        CreateDataStreamClusterStateUpdateRequest req = new CreateDataStreamClusterStateUpdateRequest(dataStreamName);
        IllegalArgumentException e = expectThrows(
            IllegalArgumentException.class,
            () -> MetadataCreateDataStreamService.createDataStream(
                metadataCreateIndexService,
                Settings.EMPTY,
                cs,
                randomBoolean(),
                req,
                ActionListener.noop(),
                false
            )
        );
        assertThat(e.getMessage(), containsString("data_stream [" + dataStreamName + "] must not start with '.ds-'"));
    }

    public void testCreateDataStreamNoTemplate() throws Exception {
        final MetadataCreateIndexService metadataCreateIndexService = getMetadataCreateIndexService();
        final String dataStreamName = "my-data-stream";
        ClusterState cs = ClusterState.builder(new ClusterName("_name")).build();
        CreateDataStreamClusterStateUpdateRequest req = new CreateDataStreamClusterStateUpdateRequest(dataStreamName);
        Exception e = expectThrows(
            IllegalArgumentException.class,
            () -> MetadataCreateDataStreamService.createDataStream(
                metadataCreateIndexService,
                Settings.EMPTY,
                cs,
                randomBoolean(),
                req,
                ActionListener.noop(),
                false
            )
        );
        assertThat(e.getMessage(), equalTo("no matching index template found for data stream [my-data-stream]"));
    }

    public void testCreateDataStreamNoValidTemplate() throws Exception {
        final MetadataCreateIndexService metadataCreateIndexService = getMetadataCreateIndexService();
        final String dataStreamName = "my-data-stream";
        ComposableIndexTemplate template = ComposableIndexTemplate.builder().indexPatterns(List.of(dataStreamName + "*")).build();
        ClusterState cs = ClusterState.builder(new ClusterName("_name"))
            .metadata(Metadata.builder().put("template", template).build())
            .build();
        CreateDataStreamClusterStateUpdateRequest req = new CreateDataStreamClusterStateUpdateRequest(dataStreamName);
        Exception e = expectThrows(
            IllegalArgumentException.class,
            () -> MetadataCreateDataStreamService.createDataStream(
                metadataCreateIndexService,
                Settings.EMPTY,
                cs,
                randomBoolean(),
                req,
                ActionListener.noop(),
                false
            )
        );
        assertThat(
            e.getMessage(),
            equalTo("matching index template [template] for data stream [my-data-stream] has no data stream template")
        );
    }

    public static ClusterState createDataStream(final String dataStreamName) throws Exception {
        final MetadataCreateIndexService metadataCreateIndexService = getMetadataCreateIndexService();
        ComposableIndexTemplate template = ComposableIndexTemplate.builder()
            .indexPatterns(List.of(dataStreamName + "*"))
            .dataStreamTemplate(new ComposableIndexTemplate.DataStreamTemplate())
            .build();
        ClusterState cs = ClusterState.builder(new ClusterName("_name"))
            .metadata(Metadata.builder().put("template", template).build())
            .build();
        CreateDataStreamClusterStateUpdateRequest req = new CreateDataStreamClusterStateUpdateRequest(dataStreamName);
        return MetadataCreateDataStreamService.createDataStream(
            metadataCreateIndexService,
            Settings.EMPTY,
            cs,
            randomBoolean(),
            req,
            ActionListener.noop(),
            false
        );
    }

    private static MetadataCreateIndexService getMetadataCreateIndexService() throws Exception {
        MetadataCreateIndexService s = mock(MetadataCreateIndexService.class);
        when(s.getSystemIndices()).thenReturn(getSystemIndices());
        Answer<Object> objectAnswer = mockInvocation -> {
            ClusterState currentState = (ClusterState) mockInvocation.getArguments()[0];
            CreateIndexClusterStateUpdateRequest request = (CreateIndexClusterStateUpdateRequest) mockInvocation.getArguments()[1];

            Metadata.Builder b = Metadata.builder(currentState.metadata())
                .put(
                    IndexMetadata.builder(request.index())
                        .settings(
                            Settings.builder()
                                .put(IndexMetadata.SETTING_VERSION_CREATED, IndexVersion.current())
                                .put(request.settings())
                                .build()
                        )
                        .putMapping(generateMapping("@timestamp"))
                        .system(getSystemIndices().isSystemName(request.index()))
                        .numberOfShards(1)
                        .numberOfReplicas(1)
                        .build(),
                    false
                );
            return ClusterState.builder(currentState).metadata(b.build()).build();
        };
        when(s.applyCreateIndexRequest(any(ClusterState.class), any(CreateIndexClusterStateUpdateRequest.class), anyBoolean(), any()))
            .thenAnswer(objectAnswer);
        when(
            s.applyCreateIndexRequest(any(ClusterState.class), any(CreateIndexClusterStateUpdateRequest.class), anyBoolean(), any(), any())
        ).thenAnswer(objectAnswer);

        return s;
    }

    private static SystemIndices getSystemIndices() {
        List<Feature> features = List.of(
            new Feature("systemFeature", "system feature description", List.of(), List.of(systemDataStreamDescriptor()))
        );

        return new SystemIndices(features);
    }

    private static SystemDataStreamDescriptor systemDataStreamDescriptor() {
        return new SystemDataStreamDescriptor(
            ".system-data-stream",
            "test system datastream",
            Type.EXTERNAL,
            ComposableIndexTemplate.builder()
                .indexPatterns(List.of(".system-data-stream"))
                .dataStreamTemplate(new DataStreamTemplate())
                .build(),
            Map.of(),
            List.of("stack"),
            ExecutorNames.DEFAULT_SYSTEM_DATA_STREAM_THREAD_POOLS
        );
    }
}<|MERGE_RESOLUTION|>--- conflicted
+++ resolved
@@ -72,28 +72,23 @@
             ActionListener.noop(),
             false
         );
-<<<<<<< HEAD
         assertThat(newState.metadata().getProject().dataStreams().size(), equalTo(1));
         assertThat(newState.metadata().getProject().dataStreams().get(dataStreamName).getName(), equalTo(dataStreamName));
         assertThat(newState.metadata().getProject().dataStreams().get(dataStreamName).isSystem(), is(false));
         assertThat(newState.metadata().getProject().dataStreams().get(dataStreamName).isHidden(), is(false));
         assertThat(newState.metadata().getProject().dataStreams().get(dataStreamName).isReplicated(), is(false));
         assertThat(newState.metadata().getProject().dataStreams().get(dataStreamName).getLifecycle(), equalTo(DataStreamLifecycle.DEFAULT));
+        assertThat(newState.metadata().getProject().dataStreams().get(dataStreamName).getIndexMode(), nullValue());
         assertThat(newState.metadata().getProject().index(DataStream.getDefaultBackingIndexName(dataStreamName, 1)), notNullValue());
-=======
-        assertThat(newState.metadata().dataStreams().size(), equalTo(1));
-        assertThat(newState.metadata().dataStreams().get(dataStreamName).getName(), equalTo(dataStreamName));
-        assertThat(newState.metadata().dataStreams().get(dataStreamName).isSystem(), is(false));
-        assertThat(newState.metadata().dataStreams().get(dataStreamName).isHidden(), is(false));
-        assertThat(newState.metadata().dataStreams().get(dataStreamName).isReplicated(), is(false));
-        assertThat(newState.metadata().dataStreams().get(dataStreamName).getLifecycle(), equalTo(DataStreamLifecycle.DEFAULT));
-        assertThat(newState.metadata().dataStreams().get(dataStreamName).getIndexMode(), nullValue());
-        assertThat(newState.metadata().index(DataStream.getDefaultBackingIndexName(dataStreamName, 1)), notNullValue());
-        assertThat(
-            newState.metadata().index(DataStream.getDefaultBackingIndexName(dataStreamName, 1)).getSettings().get("index.hidden"),
+        assertThat(
+            newState.metadata()
+                .getProject()
+                .index(DataStream.getDefaultBackingIndexName(dataStreamName, 1))
+                .getSettings()
+                .get("index.hidden"),
             equalTo("true")
         );
-        assertThat(newState.metadata().index(DataStream.getDefaultBackingIndexName(dataStreamName, 1)).isSystem(), is(false));
+        assertThat(newState.metadata().getProject().index(DataStream.getDefaultBackingIndexName(dataStreamName, 1)).isSystem(), is(false));
     }
 
     public void testCreateDataStreamLogsdb() throws Exception {
@@ -117,15 +112,14 @@
             ActionListener.noop(),
             false
         );
-        assertThat(newState.metadata().dataStreams().size(), equalTo(1));
-        assertThat(newState.metadata().dataStreams().get(dataStreamName).getName(), equalTo(dataStreamName));
-        assertThat(newState.metadata().dataStreams().get(dataStreamName).isSystem(), is(false));
-        assertThat(newState.metadata().dataStreams().get(dataStreamName).isHidden(), is(false));
-        assertThat(newState.metadata().dataStreams().get(dataStreamName).isReplicated(), is(false));
-        assertThat(newState.metadata().dataStreams().get(dataStreamName).getIndexMode(), equalTo(IndexMode.LOGSDB));
-        assertThat(newState.metadata().dataStreams().get(dataStreamName).getLifecycle(), equalTo(DataStreamLifecycle.DEFAULT));
-        assertThat(newState.metadata().index(DataStream.getDefaultBackingIndexName(dataStreamName, 1)), notNullValue());
->>>>>>> 4d6c3cac
+        assertThat(newState.metadata().getProject().dataStreams().size(), equalTo(1));
+        assertThat(newState.metadata().getProject().dataStreams().get(dataStreamName).getName(), equalTo(dataStreamName));
+        assertThat(newState.metadata().getProject().dataStreams().get(dataStreamName).isSystem(), is(false));
+        assertThat(newState.metadata().getProject().dataStreams().get(dataStreamName).isHidden(), is(false));
+        assertThat(newState.metadata().getProject().dataStreams().get(dataStreamName).isReplicated(), is(false));
+        assertThat(newState.metadata().getProject().dataStreams().get(dataStreamName).getIndexMode(), equalTo(IndexMode.LOGSDB));
+        assertThat(newState.metadata().getProject().dataStreams().get(dataStreamName).getLifecycle(), equalTo(DataStreamLifecycle.DEFAULT));
+        assertThat(newState.metadata().getProject().index(DataStream.getDefaultBackingIndexName(dataStreamName, 1)), notNullValue());
         assertThat(
             newState.metadata()
                 .getProject()
