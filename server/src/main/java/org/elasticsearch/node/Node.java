/*
 * Licensed to Elasticsearch under one or more contributor
 * license agreements. See the NOTICE file distributed with
 * this work for additional information regarding copyright
 * ownership. Elasticsearch licenses this file to you under
 * the Apache License, Version 2.0 (the "License"); you may
 * not use this file except in compliance with the License.
 * You may obtain a copy of the License at
 *
 *    http://www.apache.org/licenses/LICENSE-2.0
 *
 * Unless required by applicable law or agreed to in writing,
 * software distributed under the License is distributed on an
 * "AS IS" BASIS, WITHOUT WARRANTIES OR CONDITIONS OF ANY
 * KIND, either express or implied.  See the License for the
 * specific language governing permissions and limitations
 * under the License.
 */

package org.elasticsearch.node;

import org.apache.logging.log4j.LogManager;
import org.apache.logging.log4j.Logger;
import org.apache.lucene.util.Constants;
import org.apache.lucene.util.SetOnce;
import org.elasticsearch.Assertions;
import org.elasticsearch.Build;
import org.elasticsearch.ElasticsearchException;
import org.elasticsearch.ElasticsearchTimeoutException;
import org.elasticsearch.Version;
import org.elasticsearch.action.ActionModule;
import org.elasticsearch.action.ActionType;
import org.elasticsearch.action.search.SearchExecutionStatsCollector;
import org.elasticsearch.action.search.SearchPhaseController;
import org.elasticsearch.action.search.SearchTransportService;
import org.elasticsearch.action.support.TransportAction;
import org.elasticsearch.action.update.UpdateHelper;
import org.elasticsearch.bootstrap.BootstrapCheck;
import org.elasticsearch.bootstrap.BootstrapContext;
import org.elasticsearch.client.Client;
import org.elasticsearch.client.node.NodeClient;
import org.elasticsearch.cluster.ClusterInfoService;
import org.elasticsearch.cluster.ClusterModule;
import org.elasticsearch.cluster.ClusterName;
import org.elasticsearch.cluster.ClusterState;
import org.elasticsearch.cluster.ClusterStateObserver;
import org.elasticsearch.cluster.InternalClusterInfoService;
import org.elasticsearch.cluster.NodeConnectionsService;
import org.elasticsearch.cluster.action.index.MappingUpdatedAction;
import org.elasticsearch.cluster.metadata.AliasValidator;
import org.elasticsearch.cluster.metadata.IndexTemplateMetadata;
import org.elasticsearch.cluster.metadata.Metadata;
import org.elasticsearch.cluster.metadata.MetadataCreateDataStreamService;
import org.elasticsearch.cluster.metadata.MetadataCreateIndexService;
import org.elasticsearch.cluster.metadata.MetadataIndexUpgradeService;
import org.elasticsearch.cluster.metadata.SystemIndexMetadataUpgradeService;
import org.elasticsearch.cluster.metadata.TemplateUpgradeService;
import org.elasticsearch.cluster.node.DiscoveryNode;
import org.elasticsearch.cluster.node.DiscoveryNodeRole;
import org.elasticsearch.cluster.routing.BatchedRerouteService;
import org.elasticsearch.cluster.routing.RerouteService;
import org.elasticsearch.cluster.routing.allocation.DiskThresholdMonitor;
import org.elasticsearch.cluster.service.ClusterService;
import org.elasticsearch.common.StopWatch;
import org.elasticsearch.common.breaker.CircuitBreaker;
import org.elasticsearch.common.component.Lifecycle;
import org.elasticsearch.common.component.LifecycleComponent;
import org.elasticsearch.common.inject.Injector;
import org.elasticsearch.common.inject.Key;
import org.elasticsearch.common.inject.ModulesBuilder;
import org.elasticsearch.common.io.stream.NamedWriteableRegistry;
import org.elasticsearch.common.lease.Releasables;
import org.elasticsearch.common.logging.HeaderWarning;
import org.elasticsearch.common.logging.NodeAndClusterIdStateListener;
import org.elasticsearch.common.network.NetworkAddress;
import org.elasticsearch.common.network.NetworkModule;
import org.elasticsearch.common.network.NetworkService;
import org.elasticsearch.common.settings.ClusterSettings;
import org.elasticsearch.common.settings.ConsistentSettingsService;
import org.elasticsearch.common.settings.Setting;
import org.elasticsearch.common.settings.Setting.Property;
import org.elasticsearch.common.settings.SettingUpgrader;
import org.elasticsearch.common.settings.Settings;
import org.elasticsearch.common.settings.SettingsModule;
import org.elasticsearch.common.transport.BoundTransportAddress;
import org.elasticsearch.common.transport.TransportAddress;
import org.elasticsearch.common.unit.TimeValue;
import org.elasticsearch.common.util.BigArrays;
import org.elasticsearch.common.util.PageCacheRecycler;
import org.elasticsearch.common.xcontent.NamedXContentRegistry;
import org.elasticsearch.core.internal.io.IOUtils;
import org.elasticsearch.discovery.Discovery;
import org.elasticsearch.discovery.DiscoveryModule;
import org.elasticsearch.env.Environment;
import org.elasticsearch.env.NodeEnvironment;
import org.elasticsearch.env.NodeMetadata;
import org.elasticsearch.gateway.GatewayAllocator;
import org.elasticsearch.gateway.GatewayMetaState;
import org.elasticsearch.gateway.GatewayModule;
import org.elasticsearch.gateway.GatewayService;
import org.elasticsearch.gateway.MetaStateService;
import org.elasticsearch.gateway.PersistedClusterStateService;
import org.elasticsearch.http.HttpServerTransport;
import org.elasticsearch.index.IndexSettings;
import org.elasticsearch.index.IndexingPressure;
import org.elasticsearch.index.analysis.AnalysisRegistry;
import org.elasticsearch.index.engine.EngineFactory;
import org.elasticsearch.indices.IndicesModule;
import org.elasticsearch.indices.IndicesService;
import org.elasticsearch.indices.ShardLimitValidator;
import org.elasticsearch.indices.SystemIndexDescriptor;
import org.elasticsearch.indices.SystemIndices;
import org.elasticsearch.indices.analysis.AnalysisModule;
import org.elasticsearch.indices.breaker.BreakerSettings;
import org.elasticsearch.indices.breaker.CircuitBreakerService;
import org.elasticsearch.indices.breaker.HierarchyCircuitBreakerService;
import org.elasticsearch.indices.breaker.NoneCircuitBreakerService;
import org.elasticsearch.indices.cluster.IndicesClusterStateService;
import org.elasticsearch.indices.recovery.PeerRecoverySourceService;
import org.elasticsearch.indices.recovery.PeerRecoveryTargetService;
import org.elasticsearch.indices.recovery.RecoverySettings;
import org.elasticsearch.indices.store.IndicesStore;
import org.elasticsearch.ingest.IngestService;
import org.elasticsearch.monitor.MonitorService;
import org.elasticsearch.monitor.fs.FsHealthService;
import org.elasticsearch.monitor.jvm.JvmInfo;
import org.elasticsearch.persistent.PersistentTasksClusterService;
import org.elasticsearch.persistent.PersistentTasksExecutor;
import org.elasticsearch.persistent.PersistentTasksExecutorRegistry;
import org.elasticsearch.persistent.PersistentTasksService;
import org.elasticsearch.plugins.ActionPlugin;
import org.elasticsearch.plugins.AnalysisPlugin;
import org.elasticsearch.plugins.CircuitBreakerPlugin;
import org.elasticsearch.plugins.ClusterPlugin;
import org.elasticsearch.plugins.DiscoveryPlugin;
import org.elasticsearch.plugins.EnginePlugin;
import org.elasticsearch.plugins.IndexStorePlugin;
import org.elasticsearch.plugins.IngestPlugin;
import org.elasticsearch.plugins.MapperPlugin;
import org.elasticsearch.plugins.MetadataUpgrader;
import org.elasticsearch.plugins.NetworkPlugin;
import org.elasticsearch.plugins.PersistentTaskPlugin;
import org.elasticsearch.plugins.Plugin;
import org.elasticsearch.plugins.PluginsService;
import org.elasticsearch.plugins.RepositoryPlugin;
import org.elasticsearch.plugins.ScriptPlugin;
import org.elasticsearch.plugins.SearchPlugin;
import org.elasticsearch.plugins.SystemIndexPlugin;
import org.elasticsearch.repositories.RepositoriesModule;
import org.elasticsearch.repositories.RepositoriesService;
import org.elasticsearch.rest.RestController;
import org.elasticsearch.script.ScriptContext;
import org.elasticsearch.script.ScriptEngine;
import org.elasticsearch.script.ScriptModule;
import org.elasticsearch.script.ScriptService;
import org.elasticsearch.search.SearchModule;
import org.elasticsearch.search.SearchService;
import org.elasticsearch.search.aggregations.support.AggregationUsageService;
import org.elasticsearch.search.fetch.FetchPhase;
import org.elasticsearch.snapshots.RestoreService;
import org.elasticsearch.snapshots.SnapshotShardsService;
import org.elasticsearch.snapshots.SnapshotsService;
import org.elasticsearch.tasks.Task;
import org.elasticsearch.tasks.TaskCancellationService;
import org.elasticsearch.tasks.TaskResultsService;
import org.elasticsearch.threadpool.ExecutorBuilder;
import org.elasticsearch.threadpool.ThreadPool;
import org.elasticsearch.transport.Transport;
import org.elasticsearch.transport.TransportInterceptor;
import org.elasticsearch.transport.TransportService;
import org.elasticsearch.usage.UsageService;
import org.elasticsearch.watcher.ResourceWatcherService;

import javax.net.ssl.SNIHostName;
import java.io.BufferedWriter;
import java.io.Closeable;
import java.io.IOException;
import java.net.InetAddress;
import java.net.InetSocketAddress;
import java.nio.charset.Charset;
import java.nio.file.Files;
import java.nio.file.Path;
import java.nio.file.StandardCopyOption;
import java.util.ArrayList;
import java.util.Arrays;
import java.util.Collection;
import java.util.Collections;
import java.util.List;
import java.util.Map;
import java.util.Optional;
import java.util.Set;
import java.util.concurrent.CountDownLatch;
import java.util.concurrent.TimeUnit;
import java.util.function.Function;
import java.util.function.UnaryOperator;
import java.util.stream.Collectors;
import java.util.stream.Stream;

import static java.util.stream.Collectors.toList;

/**
 * A node represent a node within a cluster ({@code cluster.name}). The {@link #client()} can be used
 * in order to use a {@link Client} to perform actions/operations against the cluster.
 */
public class Node implements Closeable {
    public static final Setting<Boolean> WRITE_PORTS_FILE_SETTING =
        Setting.boolSetting("node.portsfile", false, Property.NodeScope);
    private static final Setting<Boolean> NODE_DATA_SETTING =
        Setting.boolSetting("node.data", true, Property.Deprecated, Property.NodeScope);
    private static final Setting<Boolean> NODE_MASTER_SETTING =
        Setting.boolSetting("node.master", true, Property.Deprecated, Property.NodeScope);
    private static final Setting<Boolean> NODE_INGEST_SETTING =
        Setting.boolSetting("node.ingest", true, Property.Deprecated, Property.NodeScope);
    private static final Setting<Boolean> NODE_REMOTE_CLUSTER_CLIENT =
        Setting.boolSetting("node.remote_cluster_client", true, Property.Deprecated, Property.NodeScope);

    public static final Setting<String> NODE_NAME_SETTING = Setting.simpleString("node.name", Property.NodeScope);
    public static final Setting.AffixSetting<String> NODE_ATTRIBUTES = Setting.prefixKeySetting("node.attr.", (key) ->
        new Setting<>(key, "", (value) -> {
            if (value.length() > 0
                && (Character.isWhitespace(value.charAt(0)) || Character.isWhitespace(value.charAt(value.length() - 1)))) {
                throw new IllegalArgumentException(key + " cannot have leading or trailing whitespace " +
                    "[" + value + "]");
            }
            if (value.length() > 0 && "node.attr.server_name".equals(key)) {
                try {
                    new SNIHostName(value);
                } catch (IllegalArgumentException e) {
                    throw new IllegalArgumentException("invalid node.attr.server_name [" + value + "]", e );
                }
            }
            return value;
        }, Property.NodeScope));
    public static final Setting<String> BREAKER_TYPE_KEY = new Setting<>("indices.breaker.type", "hierarchy", (s) -> {
        switch (s) {
            case "hierarchy":
            case "none":
                return s;
            default:
                throw new IllegalArgumentException("indices.breaker.type must be one of [hierarchy, none] but was: " + s);
        }
    }, Setting.Property.NodeScope);

    public static final Setting<TimeValue> INITIAL_STATE_TIMEOUT_SETTING =
        Setting.positiveTimeSetting("discovery.initial_state_timeout", TimeValue.timeValueSeconds(30), Property.NodeScope);

    private static final String CLIENT_TYPE = "node";

    private final Lifecycle lifecycle = new Lifecycle();

    /**
     * Logger initialized in the ctor because if it were initialized statically
     * then it wouldn't get the node name.
     */
    private final Logger logger;
    private final Injector injector;
    private final Environment environment;
    private final NodeEnvironment nodeEnvironment;
    private final PluginsService pluginsService;
    private final NodeClient client;
    private final Collection<LifecycleComponent> pluginLifecycleComponents;
    private final LocalNodeFactory localNodeFactory;
    private final NodeService nodeService;
    final NamedWriteableRegistry namedWriteableRegistry;

    public Node(Environment environment) {
        this(environment, Collections.emptyList(), true);
    }

    /**
     * Constructs a node
     *
     * @param initialEnvironment         the initial environment for this node, which will be added to by plugins
     * @param classpathPlugins           the plugins to be loaded from the classpath
     * @param forbidPrivateIndexSettings whether or not private index settings are forbidden when creating an index; this is used in the
     *                                   test framework for tests that rely on being able to set private settings
     */
    protected Node(final Environment initialEnvironment,
                   Collection<Class<? extends Plugin>> classpathPlugins, boolean forbidPrivateIndexSettings) {
        logger = LogManager.getLogger(Node.class);
        final List<Closeable> resourcesToClose = new ArrayList<>(); // register everything we need to release in the case of an error
        boolean success = false;
        try {
            Settings tmpSettings = Settings.builder().put(initialEnvironment.settings())
                .put(Client.CLIENT_TYPE_SETTING_S.getKey(), CLIENT_TYPE).build();

            final JvmInfo jvmInfo = JvmInfo.jvmInfo();
            logger.info(
                "version[{}], pid[{}], build[{}/{}/{}/{}], OS[{}/{}/{}], JVM[{}/{}/{}/{}]",
                Build.CURRENT.getQualifiedVersion(),
                jvmInfo.pid(),
                Build.CURRENT.flavor().displayName(),
                Build.CURRENT.type().displayName(),
                Build.CURRENT.hash(),
                Build.CURRENT.date(),
                Constants.OS_NAME,
                Constants.OS_VERSION,
                Constants.OS_ARCH,
                Constants.JVM_VENDOR,
                Constants.JVM_NAME,
                Constants.JAVA_VERSION,
                Constants.JVM_VERSION);
            logger.info("JVM home [{}]", System.getProperty("java.home"));
            logger.info("JVM arguments {}", Arrays.toString(jvmInfo.getInputArguments()));
            if (Build.CURRENT.isProductionRelease() == false) {
                logger.warn(
                    "version [{}] is a pre-release version of Elasticsearch and is not suitable for production",
                    Build.CURRENT.getQualifiedVersion());
            }

            if (logger.isDebugEnabled()) {
                logger.debug("using config [{}], data [{}], logs [{}], plugins [{}]",
                    initialEnvironment.configFile(), Arrays.toString(initialEnvironment.dataFiles()),
                    initialEnvironment.logsFile(), initialEnvironment.pluginsFile());
            }

            this.pluginsService = new PluginsService(tmpSettings, initialEnvironment.configFile(), initialEnvironment.modulesFile(),
                initialEnvironment.pluginsFile(), classpathPlugins);
            final Settings settings = pluginsService.updatedSettings();

            final Set<DiscoveryNodeRole> additionalRoles = pluginsService.filterPlugins(Plugin.class)
                .stream()
                .map(Plugin::getRoles)
                .flatMap(Set::stream)
                .collect(Collectors.toSet());
            DiscoveryNode.setAdditionalRoles(additionalRoles);

            /*
             * Create the environment based on the finalized view of the settings. This is to ensure that components get the same setting
             * values, no matter they ask for them from.
             */
            this.environment = new Environment(settings, initialEnvironment.configFile());
            Environment.assertEquivalent(initialEnvironment, this.environment);
            nodeEnvironment = new NodeEnvironment(tmpSettings, environment);
            logger.info("node name [{}], node ID [{}], cluster name [{}]",
                NODE_NAME_SETTING.get(tmpSettings), nodeEnvironment.nodeId(), ClusterName.CLUSTER_NAME_SETTING.get(tmpSettings).value());
            resourcesToClose.add(nodeEnvironment);
            localNodeFactory = new LocalNodeFactory(settings, nodeEnvironment.nodeId());

            final List<ExecutorBuilder<?>> executorBuilders = pluginsService.getExecutorBuilders(settings);

            final ThreadPool threadPool = new ThreadPool(settings, executorBuilders.toArray(new ExecutorBuilder[0]));
            resourcesToClose.add(() -> ThreadPool.terminate(threadPool, 10, TimeUnit.SECONDS));
            final ResourceWatcherService resourceWatcherService = new ResourceWatcherService(settings, threadPool);
            resourcesToClose.add(resourceWatcherService);
            // adds the context to the DeprecationLogger so that it does not need to be injected everywhere
            HeaderWarning.setThreadContext(threadPool.getThreadContext());
            resourcesToClose.add(() -> HeaderWarning.removeThreadContext(threadPool.getThreadContext()));

            final List<Setting<?>> additionalSettings = new ArrayList<>();
            // register the node.data, node.ingest, node.master, node.remote_cluster_client settings here so we can mark them private
            additionalSettings.add(NODE_DATA_SETTING);
            additionalSettings.add(NODE_INGEST_SETTING);
            additionalSettings.add(NODE_MASTER_SETTING);
            additionalSettings.add(NODE_REMOTE_CLUSTER_CLIENT);
            additionalSettings.addAll(pluginsService.getPluginSettings());
            final List<String> additionalSettingsFilter = new ArrayList<>(pluginsService.getPluginSettingsFilter());
            for (final ExecutorBuilder<?> builder : threadPool.builders()) {
                additionalSettings.addAll(builder.getRegisteredSettings());
            }
            client = new NodeClient(settings, threadPool);

            final ScriptModule scriptModule = new ScriptModule(settings, pluginsService.filterPlugins(ScriptPlugin.class));
            final ScriptService scriptService = newScriptService(settings, scriptModule.engines, scriptModule.contexts);
            AnalysisModule analysisModule = new AnalysisModule(this.environment, pluginsService.filterPlugins(AnalysisPlugin.class));
            // this is as early as we can validate settings at this point. we already pass them to ScriptModule as well as ThreadPool
            // so we might be late here already

            final Set<SettingUpgrader<?>> settingsUpgraders = pluginsService.filterPlugins(Plugin.class)
                    .stream()
                    .map(Plugin::getSettingUpgraders)
                    .flatMap(List::stream)
                    .collect(Collectors.toSet());

            final SettingsModule settingsModule =
                    new SettingsModule(settings, additionalSettings, additionalSettingsFilter, settingsUpgraders);
            scriptModule.registerClusterSettingsListeners(scriptService, settingsModule.getClusterSettings());
            final NetworkService networkService = new NetworkService(
                getCustomNameResolvers(pluginsService.filterPlugins(DiscoveryPlugin.class)));

            List<ClusterPlugin> clusterPlugins = pluginsService.filterPlugins(ClusterPlugin.class);
            final ClusterService clusterService = new ClusterService(settings, settingsModule.getClusterSettings(), threadPool);
            clusterService.addStateApplier(scriptService);
            resourcesToClose.add(clusterService);
            clusterService.addLocalNodeMasterListener(
                    new ConsistentSettingsService(settings, clusterService, settingsModule.getConsistentSettings())
                            .newHashPublisher());
            final IngestService ingestService = new IngestService(clusterService, threadPool, this.environment,
                scriptService, analysisModule.getAnalysisRegistry(),
                pluginsService.filterPlugins(IngestPlugin.class), client);
            final ClusterInfoService clusterInfoService = newClusterInfoService(settings, clusterService, threadPool, client);
            final UsageService usageService = new UsageService();

            ModulesBuilder modules = new ModulesBuilder();
            final MonitorService monitorService = new MonitorService(settings, nodeEnvironment, threadPool);
            final FsHealthService fsHealthService = new FsHealthService(settings, clusterService.getClusterSettings(), threadPool,
                nodeEnvironment);
            ClusterModule clusterModule = new ClusterModule(settings, clusterService, clusterPlugins, clusterInfoService);
            modules.add(clusterModule);
            IndicesModule indicesModule = new IndicesModule(pluginsService.filterPlugins(MapperPlugin.class));
            modules.add(indicesModule);

            SearchModule searchModule = new SearchModule(settings, pluginsService.filterPlugins(SearchPlugin.class));
            List<BreakerSettings> pluginCircuitBreakers = pluginsService.filterPlugins(CircuitBreakerPlugin.class)
                .stream()
                .map(plugin -> plugin.getCircuitBreaker(settings))
                .collect(Collectors.toList());
            final CircuitBreakerService circuitBreakerService = createCircuitBreakerService(settingsModule.getSettings(),
                pluginCircuitBreakers,
                settingsModule.getClusterSettings());
            pluginsService.filterPlugins(CircuitBreakerPlugin.class)
                .forEach(plugin -> {
                    CircuitBreaker breaker = circuitBreakerService.getBreaker(plugin.getCircuitBreaker(settings).getName());
                    plugin.setCircuitBreaker(breaker);
                });
            resourcesToClose.add(circuitBreakerService);
            modules.add(new GatewayModule());


            PageCacheRecycler pageCacheRecycler = createPageCacheRecycler(settings);
            BigArrays bigArrays = createBigArrays(pageCacheRecycler, circuitBreakerService);
            modules.add(settingsModule);
            List<NamedWriteableRegistry.Entry> namedWriteables = Stream.of(
                NetworkModule.getNamedWriteables().stream(),
                IndicesModule.getNamedWriteables().stream(),
                searchModule.getNamedWriteables().stream(),
                pluginsService.filterPlugins(Plugin.class).stream()
                    .flatMap(p -> p.getNamedWriteables().stream()),
                ClusterModule.getNamedWriteables().stream())
                .flatMap(Function.identity()).collect(Collectors.toList());
            final NamedWriteableRegistry namedWriteableRegistry = new NamedWriteableRegistry(namedWriteables);
            NamedXContentRegistry xContentRegistry = new NamedXContentRegistry(Stream.of(
                NetworkModule.getNamedXContents().stream(),
                IndicesModule.getNamedXContents().stream(),
                searchModule.getNamedXContents().stream(),
                pluginsService.filterPlugins(Plugin.class).stream()
                    .flatMap(p -> p.getNamedXContent().stream()),
                ClusterModule.getNamedXWriteables().stream())
                .flatMap(Function.identity()).collect(toList()));
            final MetaStateService metaStateService = new MetaStateService(nodeEnvironment, xContentRegistry);
            final PersistedClusterStateService lucenePersistedStateFactory
                = new PersistedClusterStateService(nodeEnvironment, xContentRegistry, bigArrays, clusterService.getClusterSettings(),
                threadPool::relativeTimeInMillis);

            // collect engine factory providers from plugins
            final Collection<EnginePlugin> enginePlugins = pluginsService.filterPlugins(EnginePlugin.class);
            final Collection<Function<IndexSettings, Optional<EngineFactory>>> engineFactoryProviders =
                    enginePlugins.stream().map(plugin -> (Function<IndexSettings, Optional<EngineFactory>>)plugin::getEngineFactory)
                            .collect(Collectors.toList());


            final Map<String, IndexStorePlugin.DirectoryFactory> indexStoreFactories =
                    pluginsService.filterPlugins(IndexStorePlugin.class)
                            .stream()
                            .map(IndexStorePlugin::getDirectoryFactories)
                            .flatMap(m -> m.entrySet().stream())
                            .collect(Collectors.toMap(Map.Entry::getKey, Map.Entry::getValue));

            final Map<String, IndexStorePlugin.RecoveryStateFactory> recoveryStateFactories =
                pluginsService.filterPlugins(IndexStorePlugin.class)
                    .stream()
                    .map(IndexStorePlugin::getRecoveryStateFactories)
                    .flatMap(m -> m.entrySet().stream())
                    .collect(Collectors.toMap(Map.Entry::getKey, Map.Entry::getValue));

            final Map<String, Collection<SystemIndexDescriptor>> systemIndexDescriptorMap = pluginsService
                .filterPlugins(SystemIndexPlugin.class)
                .stream()
                .collect(Collectors.toUnmodifiableMap(
                    plugin -> plugin.getClass().getSimpleName(),
                    plugin -> plugin.getSystemIndexDescriptors(settings)));
            final SystemIndices systemIndices = new SystemIndices(systemIndexDescriptorMap);

            final RerouteService rerouteService
                = new BatchedRerouteService(clusterService, clusterModule.getAllocationService()::reroute);
            clusterService.setRerouteService(rerouteService);

            final IndicesService indicesService =
                new IndicesService(settings, pluginsService, nodeEnvironment, xContentRegistry, analysisModule.getAnalysisRegistry(),
                    clusterModule.getIndexNameExpressionResolver(), indicesModule.getMapperRegistry(), namedWriteableRegistry,
                    threadPool, settingsModule.getIndexScopedSettings(), circuitBreakerService, bigArrays, scriptService,
                    clusterService, client, metaStateService, engineFactoryProviders, indexStoreFactories,
                    searchModule.getValuesSourceRegistry(), recoveryStateFactories);

            final AliasValidator aliasValidator = new AliasValidator();

            final ShardLimitValidator shardLimitValidator = new ShardLimitValidator(settings, clusterService);
            final MetadataCreateIndexService metadataCreateIndexService = new MetadataCreateIndexService(
                    settings,
                    clusterService,
                    indicesService,
                    clusterModule.getAllocationService(),
                    aliasValidator,
                shardLimitValidator,
                    environment,
                    settingsModule.getIndexScopedSettings(),
                    threadPool,
                    xContentRegistry,
                    systemIndices,
                    forbidPrivateIndexSettings
            );

            final MetadataCreateDataStreamService metadataCreateDataStreamService =
                new MetadataCreateDataStreamService(threadPool, clusterService, metadataCreateIndexService);

            final SetOnce<RepositoriesService> repositoriesServiceReference = new SetOnce<>();
            Collection<Object> pluginComponents = pluginsService.filterPlugins(Plugin.class).stream()
                .flatMap(p -> p.createComponents(client, clusterService, threadPool, resourceWatcherService,
                                                 scriptService, xContentRegistry, environment, nodeEnvironment,
                                                 namedWriteableRegistry, clusterModule.getIndexNameExpressionResolver(),
                                                 repositoriesServiceReference::get).stream())
                .collect(Collectors.toList());

            ActionModule actionModule = new ActionModule(settings, clusterModule.getIndexNameExpressionResolver(),
                settingsModule.getIndexScopedSettings(), settingsModule.getClusterSettings(), settingsModule.getSettingsFilter(),
                threadPool, pluginsService.filterPlugins(ActionPlugin.class), client, circuitBreakerService, usageService);
            modules.add(actionModule);

            final RestController restController = actionModule.getRestController();
            final NetworkModule networkModule = new NetworkModule(settings, pluginsService.filterPlugins(NetworkPlugin.class),
                threadPool, bigArrays, pageCacheRecycler, circuitBreakerService, namedWriteableRegistry, xContentRegistry,
                networkService, restController, clusterService.getClusterSettings());
            Collection<UnaryOperator<Map<String, IndexTemplateMetadata>>> indexTemplateMetadataUpgraders =
                pluginsService.filterPlugins(Plugin.class).stream()
                    .map(Plugin::getIndexTemplateMetadataUpgrader)
                    .collect(Collectors.toList());
            final MetadataUpgrader metadataUpgrader = new MetadataUpgrader(indexTemplateMetadataUpgraders);
            final MetadataIndexUpgradeService metadataIndexUpgradeService = new MetadataIndexUpgradeService(settings, xContentRegistry,
<<<<<<< HEAD
                indicesModule.getMapperRegistry(), settingsModule.getIndexScopedSettings(), scriptService);
=======
                indicesModule.getMapperRegistry(), settingsModule.getIndexScopedSettings(), systemIndices);
            clusterService.addListener(new SystemIndexMetadataUpgradeService(systemIndices, clusterService));
>>>>>>> bfda26ea
            new TemplateUpgradeService(client, clusterService, threadPool, indexTemplateMetadataUpgraders);
            final Transport transport = networkModule.getTransportSupplier().get();
            Set<String> taskHeaders = Stream.concat(
                pluginsService.filterPlugins(ActionPlugin.class).stream().flatMap(p -> p.getTaskHeaders().stream()),
                Stream.of(Task.X_OPAQUE_ID)
            ).collect(Collectors.toSet());
            final TransportService transportService = newTransportService(settings, transport, threadPool,
                networkModule.getTransportInterceptor(), localNodeFactory, settingsModule.getClusterSettings(), taskHeaders);
            final GatewayMetaState gatewayMetaState = new GatewayMetaState();
            final ResponseCollectorService responseCollectorService = new ResponseCollectorService(clusterService);
            final SearchTransportService searchTransportService =  new SearchTransportService(transportService,
                SearchExecutionStatsCollector.makeWrapper(responseCollectorService));
            final HttpServerTransport httpServerTransport = newHttpTransport(networkModule);
            final IndexingPressure indexingLimits = new IndexingPressure(settings);

            final RecoverySettings recoverySettings = new RecoverySettings(settings, settingsModule.getClusterSettings());
            RepositoriesModule repositoriesModule = new RepositoriesModule(this.environment,
                pluginsService.filterPlugins(RepositoryPlugin.class), transportService, clusterService, threadPool, xContentRegistry,
                recoverySettings);
            RepositoriesService repositoryService = repositoriesModule.getRepositoryService();
            repositoriesServiceReference.set(repositoryService);
            SnapshotsService snapshotsService = new SnapshotsService(settings, clusterService,
                    clusterModule.getIndexNameExpressionResolver(), repositoryService, transportService, actionModule.getActionFilters());
            SnapshotShardsService snapshotShardsService = new SnapshotShardsService(settings, clusterService, repositoryService,
                    transportService, indicesService);
            RestoreService restoreService = new RestoreService(clusterService, repositoryService, clusterModule.getAllocationService(),
                metadataCreateIndexService, metadataIndexUpgradeService, clusterService.getClusterSettings(), shardLimitValidator);

            final DiskThresholdMonitor diskThresholdMonitor = new DiskThresholdMonitor(settings, clusterService::state,
                clusterService.getClusterSettings(), client, threadPool::relativeTimeInMillis, rerouteService);
            clusterInfoService.addListener(diskThresholdMonitor::onNewInfo);

            final DiscoveryModule discoveryModule = new DiscoveryModule(settings, transportService, namedWriteableRegistry,
                networkService, clusterService.getMasterService(), clusterService.getClusterApplierService(),
                clusterService.getClusterSettings(), pluginsService.filterPlugins(DiscoveryPlugin.class),
                clusterModule.getAllocationService(), environment.configFile(), gatewayMetaState, rerouteService,
                fsHealthService);
            this.nodeService = new NodeService(settings, threadPool, monitorService, discoveryModule.getDiscovery(),
                transportService, indicesService, pluginsService, circuitBreakerService, scriptService,
                httpServerTransport, ingestService, clusterService, settingsModule.getSettingsFilter(), responseCollectorService,
                searchTransportService, indexingLimits, searchModule.getValuesSourceRegistry().getUsageService());

            final SearchService searchService = newSearchService(clusterService, indicesService,
                threadPool, scriptService, bigArrays, searchModule.getFetchPhase(),
                responseCollectorService, circuitBreakerService);

            final List<PersistentTasksExecutor<?>> tasksExecutors = pluginsService
                .filterPlugins(PersistentTaskPlugin.class).stream()
                .map(p -> p.getPersistentTasksExecutor(clusterService, threadPool, client, settingsModule,
                    clusterModule.getIndexNameExpressionResolver()))
                .flatMap(List::stream)
                .collect(toList());

            final PersistentTasksExecutorRegistry registry = new PersistentTasksExecutorRegistry(tasksExecutors);
            final PersistentTasksClusterService persistentTasksClusterService =
                new PersistentTasksClusterService(settings, registry, clusterService, threadPool);
            resourcesToClose.add(persistentTasksClusterService);
            final PersistentTasksService persistentTasksService = new PersistentTasksService(clusterService, threadPool, client);

            modules.add(b -> {
                    b.bind(Node.class).toInstance(this);
                    b.bind(NodeService.class).toInstance(nodeService);
                    b.bind(NamedXContentRegistry.class).toInstance(xContentRegistry);
                    b.bind(PluginsService.class).toInstance(pluginsService);
                    b.bind(Client.class).toInstance(client);
                    b.bind(NodeClient.class).toInstance(client);
                    b.bind(Environment.class).toInstance(this.environment);
                    b.bind(ThreadPool.class).toInstance(threadPool);
                    b.bind(NodeEnvironment.class).toInstance(nodeEnvironment);
                    b.bind(ResourceWatcherService.class).toInstance(resourceWatcherService);
                    b.bind(CircuitBreakerService.class).toInstance(circuitBreakerService);
                    b.bind(BigArrays.class).toInstance(bigArrays);
                    b.bind(PageCacheRecycler.class).toInstance(pageCacheRecycler);
                    b.bind(ScriptService.class).toInstance(scriptService);
                    b.bind(AnalysisRegistry.class).toInstance(analysisModule.getAnalysisRegistry());
                    b.bind(IngestService.class).toInstance(ingestService);
                    b.bind(IndexingPressure.class).toInstance(indexingLimits);
                    b.bind(UsageService.class).toInstance(usageService);
                    b.bind(AggregationUsageService.class).toInstance(searchModule.getValuesSourceRegistry().getUsageService());
                    b.bind(NamedWriteableRegistry.class).toInstance(namedWriteableRegistry);
                    b.bind(MetadataUpgrader.class).toInstance(metadataUpgrader);
                    b.bind(MetaStateService.class).toInstance(metaStateService);
                    b.bind(PersistedClusterStateService.class).toInstance(lucenePersistedStateFactory);
                    b.bind(IndicesService.class).toInstance(indicesService);
                    b.bind(AliasValidator.class).toInstance(aliasValidator);
                    b.bind(MetadataCreateIndexService.class).toInstance(metadataCreateIndexService);
                    b.bind(MetadataCreateDataStreamService.class).toInstance(metadataCreateDataStreamService);
                    b.bind(SearchService.class).toInstance(searchService);
                    b.bind(SearchTransportService.class).toInstance(searchTransportService);
                    b.bind(SearchPhaseController.class).toInstance(new SearchPhaseController(
                        namedWriteableRegistry, searchService::aggReduceContextBuilder));
                    b.bind(Transport.class).toInstance(transport);
                    b.bind(TransportService.class).toInstance(transportService);
                    b.bind(NetworkService.class).toInstance(networkService);
                    b.bind(UpdateHelper.class).toInstance(new UpdateHelper(scriptService));
                    b.bind(MetadataIndexUpgradeService.class).toInstance(metadataIndexUpgradeService);
                    b.bind(ClusterInfoService.class).toInstance(clusterInfoService);
                    b.bind(GatewayMetaState.class).toInstance(gatewayMetaState);
                    b.bind(Discovery.class).toInstance(discoveryModule.getDiscovery());
                    {
                        processRecoverySettings(settingsModule.getClusterSettings(), recoverySettings);
                        b.bind(PeerRecoverySourceService.class).toInstance(new PeerRecoverySourceService(transportService,
                                indicesService, recoverySettings));
                        b.bind(PeerRecoveryTargetService.class).toInstance(new PeerRecoveryTargetService(threadPool,
                                transportService, recoverySettings, clusterService));
                    }
                    b.bind(HttpServerTransport.class).toInstance(httpServerTransport);
                    pluginComponents.stream().forEach(p -> b.bind((Class) p.getClass()).toInstance(p));
                    b.bind(PersistentTasksService.class).toInstance(persistentTasksService);
                    b.bind(PersistentTasksClusterService.class).toInstance(persistentTasksClusterService);
                    b.bind(PersistentTasksExecutorRegistry.class).toInstance(registry);
                    b.bind(RepositoriesService.class).toInstance(repositoryService);
                    b.bind(SnapshotsService.class).toInstance(snapshotsService);
                    b.bind(SnapshotShardsService.class).toInstance(snapshotShardsService);
                    b.bind(RestoreService.class).toInstance(restoreService);
                    b.bind(RerouteService.class).toInstance(rerouteService);
                    b.bind(ShardLimitValidator.class).toInstance(shardLimitValidator);
                    b.bind(FsHealthService.class).toInstance(fsHealthService);
                }
            );
            injector = modules.createInjector();

            // We allocate copies of existing shards by looking for a viable copy of the shard in the cluster and assigning the shard there.
            // The search for viable copies is triggered by an allocation attempt (i.e. a reroute) and is performed asynchronously. When it
            // completes we trigger another reroute to try the allocation again. This means there is a circular dependency: the allocation
            // service needs access to the existing shards allocators (e.g. the GatewayAllocator) which need to be able to trigger a
            // reroute, which needs to call into the allocation service. We close the loop here:
            clusterModule.setExistingShardsAllocators(injector.getInstance(GatewayAllocator.class));

            List<LifecycleComponent> pluginLifecycleComponents = pluginComponents.stream()
                .filter(p -> p instanceof LifecycleComponent)
                .map(p -> (LifecycleComponent) p).collect(Collectors.toList());
            resourcesToClose.addAll(pluginLifecycleComponents);
            resourcesToClose.add(injector.getInstance(PeerRecoverySourceService.class));
            this.pluginLifecycleComponents = Collections.unmodifiableList(pluginLifecycleComponents);
            client.initialize(injector.getInstance(new Key<Map<ActionType, TransportAction>>() {}), transportService.getTaskManager(),
                    () -> clusterService.localNode().getId(), transportService.getRemoteClusterService());
            this.namedWriteableRegistry = namedWriteableRegistry;

            logger.debug("initializing HTTP handlers ...");
            actionModule.initRestHandlers(() -> clusterService.state().nodes());
            logger.info("initialized");

            success = true;
        } catch (IOException ex) {
            throw new ElasticsearchException("failed to bind service", ex);
        } finally {
            if (!success) {
                IOUtils.closeWhileHandlingException(resourcesToClose);
            }
        }
    }

    protected TransportService newTransportService(Settings settings, Transport transport, ThreadPool threadPool,
                                                   TransportInterceptor interceptor,
                                                   Function<BoundTransportAddress, DiscoveryNode> localNodeFactory,
                                                   ClusterSettings clusterSettings, Set<String> taskHeaders) {
        return new TransportService(settings, transport, threadPool, interceptor, localNodeFactory, clusterSettings, taskHeaders);
    }

    protected void processRecoverySettings(ClusterSettings clusterSettings, RecoverySettings recoverySettings) {
        // Noop in production, overridden by tests
    }

    /**
     * The settings that are used by this node. Contains original settings as well as additional settings provided by plugins.
     */
    public Settings settings() {
        return this.environment.settings();
    }

    /**
     * A client that can be used to execute actions (operations) against the cluster.
     */
    public Client client() {
        return client;
    }

    /**
     * Returns the environment of the node
     */
    public Environment getEnvironment() {
        return environment;
    }

    /**
     * Returns the {@link NodeEnvironment} instance of this node
     */
    public NodeEnvironment getNodeEnvironment() {
        return nodeEnvironment;
    }


    /**
     * Start the node. If the node is already started, this method is no-op.
     */
    public Node start() throws NodeValidationException {
        if (!lifecycle.moveToStarted()) {
            return this;
        }

        logger.info("starting ...");
        pluginLifecycleComponents.forEach(LifecycleComponent::start);

        injector.getInstance(MappingUpdatedAction.class).setClient(client);
        injector.getInstance(IndicesService.class).start();
        injector.getInstance(IndicesClusterStateService.class).start();
        injector.getInstance(SnapshotsService.class).start();
        injector.getInstance(SnapshotShardsService.class).start();
        injector.getInstance(RepositoriesService.class).start();
        injector.getInstance(SearchService.class).start();
        injector.getInstance(FsHealthService.class).start();
        nodeService.getMonitorService().start();

        final ClusterService clusterService = injector.getInstance(ClusterService.class);

        final NodeConnectionsService nodeConnectionsService = injector.getInstance(NodeConnectionsService.class);
        nodeConnectionsService.start();
        clusterService.setNodeConnectionsService(nodeConnectionsService);

        injector.getInstance(GatewayService.class).start();
        Discovery discovery = injector.getInstance(Discovery.class);
        clusterService.getMasterService().setClusterStatePublisher(discovery::publish);

        // Start the transport service now so the publish address will be added to the local disco node in ClusterService
        TransportService transportService = injector.getInstance(TransportService.class);
        transportService.getTaskManager().setTaskResultsService(injector.getInstance(TaskResultsService.class));
        transportService.getTaskManager().setTaskCancellationService(new TaskCancellationService(transportService));
        transportService.start();
        assert localNodeFactory.getNode() != null;
        assert transportService.getLocalNode().equals(localNodeFactory.getNode())
            : "transportService has a different local node than the factory provided";
        injector.getInstance(PeerRecoverySourceService.class).start();

        // Load (and maybe upgrade) the metadata stored on disk
        final GatewayMetaState gatewayMetaState = injector.getInstance(GatewayMetaState.class);
        gatewayMetaState.start(settings(), transportService, clusterService, injector.getInstance(MetaStateService.class),
            injector.getInstance(MetadataIndexUpgradeService.class), injector.getInstance(MetadataUpgrader.class),
            injector.getInstance(PersistedClusterStateService.class));
        if (Assertions.ENABLED) {
            try {
                assert injector.getInstance(MetaStateService.class).loadFullState().v1().isEmpty();
                final NodeMetadata nodeMetadata = NodeMetadata.FORMAT.loadLatestState(logger, NamedXContentRegistry.EMPTY,
                    nodeEnvironment.nodeDataPaths());
                assert nodeMetadata != null;
                assert nodeMetadata.nodeVersion().equals(Version.CURRENT);
                assert nodeMetadata.nodeId().equals(localNodeFactory.getNode().getId());
            } catch (IOException e) {
                assert false : e;
            }
        }
        // we load the global state here (the persistent part of the cluster state stored on disk) to
        // pass it to the bootstrap checks to allow plugins to enforce certain preconditions based on the recovered state.
        final Metadata onDiskMetadata = gatewayMetaState.getPersistedState().getLastAcceptedState().metadata();
        assert onDiskMetadata != null : "metadata is null but shouldn't"; // this is never null
        validateNodeBeforeAcceptingRequests(new BootstrapContext(environment, onDiskMetadata), transportService.boundAddress(),
            pluginsService.filterPlugins(Plugin.class).stream()
                .flatMap(p -> p.getBootstrapChecks().stream()).collect(Collectors.toList()));

        clusterService.addStateApplier(transportService.getTaskManager());
        // start after transport service so the local disco is known
        discovery.start(); // start before cluster service so that it can set initial state on ClusterApplierService
        clusterService.start();
        assert clusterService.localNode().equals(localNodeFactory.getNode())
            : "clusterService has a different local node than the factory provided";
        transportService.acceptIncomingRequests();
        discovery.startInitialJoin();
        final TimeValue initialStateTimeout = INITIAL_STATE_TIMEOUT_SETTING.get(settings());
        configureNodeAndClusterIdStateListener(clusterService);

        if (initialStateTimeout.millis() > 0) {
            final ThreadPool thread = injector.getInstance(ThreadPool.class);
            ClusterState clusterState = clusterService.state();
            ClusterStateObserver observer =
                new ClusterStateObserver(clusterState, clusterService, null, logger, thread.getThreadContext());

            if (clusterState.nodes().getMasterNodeId() == null) {
                logger.debug("waiting to join the cluster. timeout [{}]", initialStateTimeout);
                final CountDownLatch latch = new CountDownLatch(1);
                observer.waitForNextChange(new ClusterStateObserver.Listener() {
                    @Override
                    public void onNewClusterState(ClusterState state) { latch.countDown(); }

                    @Override
                    public void onClusterServiceClose() {
                        latch.countDown();
                    }

                    @Override
                    public void onTimeout(TimeValue timeout) {
                        logger.warn("timed out while waiting for initial discovery state - timeout: {}",
                            initialStateTimeout);
                        latch.countDown();
                    }
                }, state -> state.nodes().getMasterNodeId() != null, initialStateTimeout);

                try {
                    latch.await();
                } catch (InterruptedException e) {
                    throw new ElasticsearchTimeoutException("Interrupted while waiting for initial discovery state");
                }
            }
        }

        injector.getInstance(HttpServerTransport.class).start();

        if (WRITE_PORTS_FILE_SETTING.get(settings())) {
            TransportService transport = injector.getInstance(TransportService.class);
            writePortsFile("transport", transport.boundAddress());
            HttpServerTransport http = injector.getInstance(HttpServerTransport.class);
            writePortsFile("http", http.boundAddress());
        }

        logger.info("started");

        pluginsService.filterPlugins(ClusterPlugin.class).forEach(ClusterPlugin::onNodeStarted);

        return this;
    }

    protected void configureNodeAndClusterIdStateListener(ClusterService clusterService) {
        NodeAndClusterIdStateListener.getAndSetNodeIdAndClusterId(clusterService,
            injector.getInstance(ThreadPool.class).getThreadContext());
    }

    private Node stop() {
        if (!lifecycle.moveToStopped()) {
            return this;
        }
        logger.info("stopping ...");

        injector.getInstance(ResourceWatcherService.class).close();
        injector.getInstance(HttpServerTransport.class).stop();

        injector.getInstance(SnapshotsService.class).stop();
        injector.getInstance(SnapshotShardsService.class).stop();
        injector.getInstance(RepositoriesService.class).stop();
        // stop any changes happening as a result of cluster state changes
        injector.getInstance(IndicesClusterStateService.class).stop();
        // close discovery early to not react to pings anymore.
        // This can confuse other nodes and delay things - mostly if we're the master and we're running tests.
        injector.getInstance(Discovery.class).stop();
        // we close indices first, so operations won't be allowed on it
        injector.getInstance(ClusterService.class).stop();
        injector.getInstance(NodeConnectionsService.class).stop();
        injector.getInstance(FsHealthService.class).stop();
        nodeService.getMonitorService().stop();
        injector.getInstance(GatewayService.class).stop();
        injector.getInstance(SearchService.class).stop();
        injector.getInstance(TransportService.class).stop();

        pluginLifecycleComponents.forEach(LifecycleComponent::stop);
        // we should stop this last since it waits for resources to get released
        // if we had scroll searchers etc or recovery going on we wait for to finish.
        injector.getInstance(IndicesService.class).stop();
        logger.info("stopped");

        return this;
    }

    // During concurrent close() calls we want to make sure that all of them return after the node has completed it's shutdown cycle.
    // If not, the hook that is added in Bootstrap#setup() will be useless:
    // close() might not be executed, in case another (for example api) call to close() has already set some lifecycles to stopped.
    // In this case the process will be terminated even if the first call to close() has not finished yet.
    @Override
    public synchronized void close() throws IOException {
        synchronized (lifecycle) {
            if (lifecycle.started()) {
                stop();
            }
            if (!lifecycle.moveToClosed()) {
                return;
            }
        }

        logger.info("closing ...");
        List<Closeable> toClose = new ArrayList<>();
        StopWatch stopWatch = new StopWatch("node_close");
        toClose.add(() -> stopWatch.start("node_service"));
        toClose.add(nodeService);
        toClose.add(() -> stopWatch.stop().start("http"));
        toClose.add(injector.getInstance(HttpServerTransport.class));
        toClose.add(() -> stopWatch.stop().start("snapshot_service"));
        toClose.add(injector.getInstance(SnapshotsService.class));
        toClose.add(injector.getInstance(SnapshotShardsService.class));
        toClose.add(() -> stopWatch.stop().start("client"));
        Releasables.close(injector.getInstance(Client.class));
        toClose.add(() -> stopWatch.stop().start("indices_cluster"));
        toClose.add(injector.getInstance(IndicesClusterStateService.class));
        toClose.add(() -> stopWatch.stop().start("indices"));
        toClose.add(injector.getInstance(IndicesService.class));
        // close filter/fielddata caches after indices
        toClose.add(injector.getInstance(IndicesStore.class));
        toClose.add(injector.getInstance(PeerRecoverySourceService.class));
        toClose.add(() -> stopWatch.stop().start("cluster"));
        toClose.add(injector.getInstance(ClusterService.class));
        toClose.add(() -> stopWatch.stop().start("node_connections_service"));
        toClose.add(injector.getInstance(NodeConnectionsService.class));
        toClose.add(() -> stopWatch.stop().start("discovery"));
        toClose.add(injector.getInstance(Discovery.class));
        toClose.add(() -> stopWatch.stop().start("monitor"));
        toClose.add(nodeService.getMonitorService());
        toClose.add(() -> stopWatch.stop().start("fsHealth"));
        toClose.add(injector.getInstance(FsHealthService.class));
        toClose.add(() -> stopWatch.stop().start("gateway"));
        toClose.add(injector.getInstance(GatewayService.class));
        toClose.add(() -> stopWatch.stop().start("search"));
        toClose.add(injector.getInstance(SearchService.class));
        toClose.add(() -> stopWatch.stop().start("transport"));
        toClose.add(injector.getInstance(TransportService.class));

        for (LifecycleComponent plugin : pluginLifecycleComponents) {
            toClose.add(() -> stopWatch.stop().start("plugin(" + plugin.getClass().getName() + ")"));
            toClose.add(plugin);
        }
        toClose.addAll(pluginsService.filterPlugins(Plugin.class));

        toClose.add(() -> stopWatch.stop().start("script"));
        toClose.add(injector.getInstance(ScriptService.class));

        toClose.add(() -> stopWatch.stop().start("thread_pool"));
        toClose.add(() -> injector.getInstance(ThreadPool.class).shutdown());
        // Don't call shutdownNow here, it might break ongoing operations on Lucene indices.
        // See https://issues.apache.org/jira/browse/LUCENE-7248. We call shutdownNow in
        // awaitClose if the node doesn't finish closing within the specified time.

        toClose.add(() -> stopWatch.stop().start("gateway_meta_state"));
        toClose.add(injector.getInstance(GatewayMetaState.class));

        toClose.add(() -> stopWatch.stop().start("node_environment"));
        toClose.add(injector.getInstance(NodeEnvironment.class));
        toClose.add(stopWatch::stop);

        if (logger.isTraceEnabled()) {
            toClose.add(() -> logger.trace("Close times for each service:\n{}", stopWatch.prettyPrint()));
        }
        IOUtils.close(toClose);
        logger.info("closed");
    }

    /**
     * Wait for this node to be effectively closed.
     */
    // synchronized to prevent running concurrently with close()
    public synchronized boolean awaitClose(long timeout, TimeUnit timeUnit) throws InterruptedException {
        if (lifecycle.closed() == false) {
            // We don't want to shutdown the threadpool or interrupt threads on a node that is not
            // closed yet.
            throw new IllegalStateException("Call close() first");
        }


        ThreadPool threadPool = injector.getInstance(ThreadPool.class);
        final boolean terminated = ThreadPool.terminate(threadPool, timeout, timeUnit);
        if (terminated) {
            // All threads terminated successfully. Because search, recovery and all other operations
            // that run on shards run in the threadpool, indices should be effectively closed by now.
            if (nodeService.awaitClose(0, TimeUnit.MILLISECONDS) == false) {
                throw new IllegalStateException("Some shards are still open after the threadpool terminated. " +
                        "Something is leaking index readers or store references.");
            }
        }
        return terminated;
    }

    /**
     * Returns {@code true} if the node is closed.
     */
    public boolean isClosed() {
        return lifecycle.closed();
    }

    public Injector injector() {
        return this.injector;
    }

    /**
     * Hook for validating the node after network
     * services are started but before the cluster service is started
     * and before the network service starts accepting incoming network
     * requests.
     *
     * @param context               the bootstrap context for this node
     * @param boundTransportAddress the network addresses the node is
     *                              bound and publishing to
     */
    @SuppressWarnings("unused")
    protected void validateNodeBeforeAcceptingRequests(
        final BootstrapContext context,
        final BoundTransportAddress boundTransportAddress, List<BootstrapCheck> bootstrapChecks) throws NodeValidationException {
    }

    /** Writes a file to the logs dir containing the ports for the given transport type */
    private void writePortsFile(String type, BoundTransportAddress boundAddress) {
        Path tmpPortsFile = environment.logsFile().resolve(type + ".ports.tmp");
        try (BufferedWriter writer = Files.newBufferedWriter(tmpPortsFile, Charset.forName("UTF-8"))) {
            for (TransportAddress address : boundAddress.boundAddresses()) {
                InetAddress inetAddress = InetAddress.getByName(address.getAddress());
                writer.write(NetworkAddress.format(new InetSocketAddress(inetAddress, address.getPort())) + "\n");
            }
        } catch (IOException e) {
            throw new RuntimeException("Failed to write ports file", e);
        }
        Path portsFile = environment.logsFile().resolve(type + ".ports");
        try {
            Files.move(tmpPortsFile, portsFile, StandardCopyOption.ATOMIC_MOVE);
        } catch (IOException e) {
            throw new RuntimeException("Failed to rename ports file", e);
        }
    }

    /**
     * The {@link PluginsService} used to build this node's components.
     */
    protected PluginsService getPluginsService() {
        return pluginsService;
    }

    /**
     * Creates a new {@link CircuitBreakerService} based on the settings provided.
     * @see #BREAKER_TYPE_KEY
     */
    private static CircuitBreakerService createCircuitBreakerService(Settings settings,
                                                                     List<BreakerSettings> breakerSettings,
                                                                     ClusterSettings clusterSettings) {
        String type = BREAKER_TYPE_KEY.get(settings);
        if (type.equals("hierarchy")) {
            return new HierarchyCircuitBreakerService(settings, breakerSettings, clusterSettings);
        } else if (type.equals("none")) {
            return new NoneCircuitBreakerService();
        } else {
            throw new IllegalArgumentException("Unknown circuit breaker type [" + type + "]");
        }
    }

    /**
     * Creates a new {@link BigArrays} instance used for this node.
     * This method can be overwritten by subclasses to change their {@link BigArrays} implementation for instance for testing
     */
    BigArrays createBigArrays(PageCacheRecycler pageCacheRecycler, CircuitBreakerService circuitBreakerService) {
        return new BigArrays(pageCacheRecycler, circuitBreakerService, CircuitBreaker.REQUEST);
    }

    /**
     * Creates a new {@link BigArrays} instance used for this node.
     * This method can be overwritten by subclasses to change their {@link BigArrays} implementation for instance for testing
     */
    PageCacheRecycler createPageCacheRecycler(Settings settings) {
        return new PageCacheRecycler(settings);
    }

    /**
     * Creates a new the SearchService. This method can be overwritten by tests to inject mock implementations.
     */
    protected SearchService newSearchService(ClusterService clusterService, IndicesService indicesService,
                                             ThreadPool threadPool, ScriptService scriptService, BigArrays bigArrays,
                                             FetchPhase fetchPhase, ResponseCollectorService responseCollectorService,
                                             CircuitBreakerService circuitBreakerService) {
        return new SearchService(clusterService, indicesService, threadPool,
            scriptService, bigArrays, fetchPhase, responseCollectorService, circuitBreakerService);
    }

    /**
     * Creates a new the ScriptService. This method can be overwritten by tests to inject mock implementations.
     */
    protected ScriptService newScriptService(Settings settings, Map<String, ScriptEngine> engines, Map<String, ScriptContext<?>> contexts) {
        return new ScriptService(settings, engines, contexts);
    }

    /**
     * Get Custom Name Resolvers list based on a Discovery Plugins list
     * @param discoveryPlugins Discovery plugins list
     */
    private List<NetworkService.CustomNameResolver> getCustomNameResolvers(List<DiscoveryPlugin> discoveryPlugins) {
        List<NetworkService.CustomNameResolver> customNameResolvers = new ArrayList<>();
        for (DiscoveryPlugin discoveryPlugin : discoveryPlugins) {
            NetworkService.CustomNameResolver customNameResolver = discoveryPlugin.getCustomNameResolver(settings());
            if (customNameResolver != null) {
                customNameResolvers.add(customNameResolver);
            }
        }
        return customNameResolvers;
    }

    /** Constructs a ClusterInfoService which may be mocked for tests. */
    protected ClusterInfoService newClusterInfoService(Settings settings, ClusterService clusterService,
                                                       ThreadPool threadPool, NodeClient client) {
        final InternalClusterInfoService service = new InternalClusterInfoService(settings, clusterService, threadPool, client);
        // listen for state changes (this node starts/stops being the elected master, or new nodes are added)
        clusterService.addListener(service);
        return service;
    }

    /** Constructs a {@link org.elasticsearch.http.HttpServerTransport} which may be mocked for tests. */
    protected HttpServerTransport newHttpTransport(NetworkModule networkModule) {
        return networkModule.getHttpServerTransportSupplier().get();
    }

    private static class LocalNodeFactory implements Function<BoundTransportAddress, DiscoveryNode> {
        private final SetOnce<DiscoveryNode> localNode = new SetOnce<>();
        private final String persistentNodeId;
        private final Settings settings;

        private LocalNodeFactory(Settings settings, String persistentNodeId) {
            this.persistentNodeId = persistentNodeId;
            this.settings = settings;
        }

        @Override
        public DiscoveryNode apply(BoundTransportAddress boundTransportAddress) {
            localNode.set(DiscoveryNode.createLocal(settings, boundTransportAddress.publishAddress(), persistentNodeId));
            return localNode.get();
        }

        DiscoveryNode getNode() {
            assert localNode.get() != null;
            return localNode.get();
        }
    }
}<|MERGE_RESOLUTION|>--- conflicted
+++ resolved
@@ -526,12 +526,8 @@
                     .collect(Collectors.toList());
             final MetadataUpgrader metadataUpgrader = new MetadataUpgrader(indexTemplateMetadataUpgraders);
             final MetadataIndexUpgradeService metadataIndexUpgradeService = new MetadataIndexUpgradeService(settings, xContentRegistry,
-<<<<<<< HEAD
-                indicesModule.getMapperRegistry(), settingsModule.getIndexScopedSettings(), scriptService);
-=======
-                indicesModule.getMapperRegistry(), settingsModule.getIndexScopedSettings(), systemIndices);
+                indicesModule.getMapperRegistry(), settingsModule.getIndexScopedSettings(), systemIndices, scriptService);
             clusterService.addListener(new SystemIndexMetadataUpgradeService(systemIndices, clusterService));
->>>>>>> bfda26ea
             new TemplateUpgradeService(client, clusterService, threadPool, indexTemplateMetadataUpgraders);
             final Transport transport = networkModule.getTransportSupplier().get();
             Set<String> taskHeaders = Stream.concat(
