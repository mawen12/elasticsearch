/*
 * Copyright Elasticsearch B.V. and/or licensed to Elasticsearch B.V. under one
 * or more contributor license agreements. Licensed under the "Elastic License
 * 2.0", the "GNU Affero General Public License v3.0 only", and the "Server Side
 * Public License v 1"; you may not use this file except in compliance with, at
 * your election, the "Elastic License 2.0", the "GNU Affero General Public
 * License v3.0 only", or the "Server Side Public License, v 1".
 */

package org.elasticsearch.action.admin.indices.shrink;

import org.elasticsearch.action.ActionListener;
import org.elasticsearch.action.admin.indices.create.CreateIndexClusterStateUpdateRequest;
import org.elasticsearch.action.admin.indices.create.CreateIndexRequest;
import org.elasticsearch.action.admin.indices.create.CreateIndexResponse;
import org.elasticsearch.action.admin.indices.stats.IndexShardStats;
import org.elasticsearch.action.admin.indices.stats.IndicesStatsAction;
import org.elasticsearch.action.admin.indices.stats.IndicesStatsRequest;
import org.elasticsearch.action.admin.indices.stats.IndicesStatsRequestBuilder;
import org.elasticsearch.action.support.ActionFilters;
import org.elasticsearch.action.support.master.TransportMasterNodeAction;
import org.elasticsearch.client.internal.Client;
import org.elasticsearch.cluster.ClusterState;
import org.elasticsearch.cluster.block.ClusterBlockException;
import org.elasticsearch.cluster.block.ClusterBlockLevel;
import org.elasticsearch.cluster.metadata.IndexMetadata;
import org.elasticsearch.cluster.metadata.IndexNameExpressionResolver;
import org.elasticsearch.cluster.metadata.MetadataCreateIndexService;
import org.elasticsearch.cluster.metadata.ProjectId;
import org.elasticsearch.cluster.metadata.ProjectMetadata;
import org.elasticsearch.cluster.project.ProjectResolver;
import org.elasticsearch.cluster.routing.IndexRouting;
import org.elasticsearch.cluster.service.ClusterService;
import org.elasticsearch.common.settings.Settings;
import org.elasticsearch.common.unit.ByteSizeValue;
import org.elasticsearch.common.util.concurrent.EsExecutors;
import org.elasticsearch.index.IndexNotFoundException;
import org.elasticsearch.index.IndexSettings;
import org.elasticsearch.injection.guice.Inject;
import org.elasticsearch.tasks.Task;
import org.elasticsearch.threadpool.ThreadPool;
import org.elasticsearch.transport.TransportService;

import java.util.Locale;

/**
 * Main class to initiate resizing (shrink / split) an index into a new index
 */
public class TransportResizeAction extends TransportMasterNodeAction<ResizeRequest, CreateIndexResponse> {

    private final MetadataCreateIndexService createIndexService;
    private final ProjectResolver projectResolver;
    private final Client client;

    @Inject
    public TransportResizeAction(
        TransportService transportService,
        ClusterService clusterService,
        ThreadPool threadPool,
        MetadataCreateIndexService createIndexService,
        ActionFilters actionFilters,
<<<<<<< HEAD
        IndexNameExpressionResolver indexNameExpressionResolver,
        ProjectResolver projectResolver,
        Client client
    ) {
        this(
            ResizeAction.NAME,
            transportService,
            clusterService,
            threadPool,
            createIndexService,
            actionFilters,
            indexNameExpressionResolver,
            projectResolver,
            client
        );
=======
        Client client
    ) {
        this(ResizeAction.NAME, transportService, clusterService, threadPool, createIndexService, actionFilters, client);
>>>>>>> 6315b8a8
    }

    protected TransportResizeAction(
        String actionName,
        TransportService transportService,
        ClusterService clusterService,
        ThreadPool threadPool,
        MetadataCreateIndexService createIndexService,
        ActionFilters actionFilters,
<<<<<<< HEAD
        IndexNameExpressionResolver indexNameExpressionResolver,
        ProjectResolver projectResolver,
=======
>>>>>>> 6315b8a8
        Client client
    ) {
        super(
            actionName,
            transportService,
            clusterService,
            threadPool,
            actionFilters,
            ResizeRequest::new,
            CreateIndexResponse::new,
            EsExecutors.DIRECT_EXECUTOR_SERVICE
        );
        this.createIndexService = createIndexService;
        this.projectResolver = projectResolver;
        this.client = client;
    }

    @Override
    protected ClusterBlockException checkBlock(ResizeRequest request, ClusterState state) {
        return state.blocks()
            .indexBlockedException(
                projectResolver.getProjectId(),
                ClusterBlockLevel.METADATA_WRITE,
                request.getTargetIndexRequest().index()
            );
    }

    @Override
    protected void masterOperation(
        Task task,
        final ResizeRequest resizeRequest,
        final ClusterState state,
        final ActionListener<CreateIndexResponse> listener
    ) {

        // there is no need to fetch docs stats for split but we keep it simple and do it anyway for simplicity of the code
        final String sourceIndex = IndexNameExpressionResolver.resolveDateMathExpression(resizeRequest.getSourceIndex());
        final String targetIndex = IndexNameExpressionResolver.resolveDateMathExpression(resizeRequest.getTargetIndexRequest().index());

        final ProjectMetadata projectMetadata = projectResolver.getProjectMetadata(state);
        final IndexMetadata sourceMetadata = projectMetadata.index(sourceIndex);
        if (sourceMetadata == null) {
            listener.onFailure(new IndexNotFoundException(sourceIndex));
            return;
        }

        // Index splits are not allowed for time-series indices
        if (resizeRequest.getResizeType() == ResizeType.SPLIT) {
            IndexRouting.fromIndexMetadata(sourceMetadata).checkIndexSplitAllowed();
        }

        createTargetNumberOfShardsDecider(
            sourceIndex,
            resizeRequest,
            task,
            listener.delegateFailure((delegatedListener, targetNumberOfShardsDecider) -> {
                final CreateIndexClusterStateUpdateRequest updateRequest;
                try {
                    updateRequest = prepareCreateIndexRequest(
                        resizeRequest,
                        projectMetadata.id(),
                        sourceMetadata,
                        targetIndex,
                        targetNumberOfShardsDecider
                    );
                } catch (Exception e) {
                    delegatedListener.onFailure(e);
                    return;
                }
                createIndexService.createIndex(
                    resizeRequest.masterNodeTimeout(),
                    resizeRequest.ackTimeout(),
                    resizeRequest.ackTimeout(),
                    updateRequest,
                    delegatedListener.map(
                        response -> new CreateIndexResponse(
                            response.isAcknowledged(),
                            response.isShardsAcknowledged(),
                            updateRequest.index()
                        )
                    )
                );
            })
        );
    }

    void createTargetNumberOfShardsDecider(
        String sourceIndex,
        ResizeRequest resizeRequest,
        Task task,
        ActionListener<ResizeNumberOfShardsCalculator> listener
    ) {
        if (resizeRequest.getResizeType() == ResizeType.SHRINK) {
            IndicesStatsRequestBuilder statsRequestBuilder = client.admin()
                .indices()
                .prepareStats(sourceIndex)
                .clear()
                .setDocs(true)
                .setStore(true);
            IndicesStatsRequest statsRequest = statsRequestBuilder.request();
            statsRequest.setParentTask(clusterService.localNode().getId(), task.getId());
            client.execute(
                IndicesStatsAction.INSTANCE,
                statsRequest,
                listener.safeMap(
                    indicesStatsResponse -> new ResizeNumberOfShardsCalculator.ShrinkShardsCalculator(
                        indicesStatsResponse.getPrimaries().store,
                        i -> {
                            IndexShardStats shard = indicesStatsResponse.getIndex(sourceIndex).getIndexShards().get(i);
                            return shard == null ? null : shard.getPrimary().getDocs();
                        }
                    )
                )
            );
        } else if (resizeRequest.getResizeType() == ResizeType.SPLIT) {
            listener.onResponse(new ResizeNumberOfShardsCalculator.SplitShardsCalculator());
        } else {
            assert resizeRequest.getResizeType() == ResizeType.CLONE;
            listener.onResponse(new ResizeNumberOfShardsCalculator.CloneShardsCalculator());
        }
    }

    // static for unit testing this method
    static CreateIndexClusterStateUpdateRequest prepareCreateIndexRequest(
        final ResizeRequest resizeRequest,
        ProjectId projectId,
        final IndexMetadata sourceMetadata,
        final String targetIndexName,
        final ResizeNumberOfShardsCalculator resizeNumberOfShardsCalculator
    ) {
        final CreateIndexRequest targetIndex = resizeRequest.getTargetIndexRequest();
        final Settings.Builder targetIndexSettingsBuilder = Settings.builder()
            .put(targetIndex.settings())
            .normalizePrefix(IndexMetadata.INDEX_SETTING_PREFIX);
        targetIndexSettingsBuilder.remove(IndexMetadata.SETTING_HISTORY_UUID);
        final Settings targetIndexSettings = targetIndexSettingsBuilder.build();
        final Integer requestedNumberOfShards;
        if (IndexMetadata.INDEX_NUMBER_OF_SHARDS_SETTING.exists(targetIndexSettings)) {
            requestedNumberOfShards = IndexMetadata.INDEX_NUMBER_OF_SHARDS_SETTING.get(targetIndexSettings);
        } else {
            requestedNumberOfShards = null;
        }
        ByteSizeValue maxPrimaryShardSize = resizeRequest.getMaxPrimaryShardSize();
        int targetNumberOfShards = resizeNumberOfShardsCalculator.calculate(requestedNumberOfShards, maxPrimaryShardSize, sourceMetadata);
        resizeNumberOfShardsCalculator.validate(targetNumberOfShards, sourceMetadata);

        if (IndexMetadata.INDEX_ROUTING_PARTITION_SIZE_SETTING.exists(targetIndexSettings)) {
            throw new IllegalArgumentException("cannot provide a routing partition size value when resizing an index");
        }
        if (IndexMetadata.INDEX_NUMBER_OF_ROUTING_SHARDS_SETTING.exists(targetIndexSettings)) {
            // if we have a source index with 1 shards it's legal to set this
            final boolean splitFromSingleShards = resizeRequest.getResizeType() == ResizeType.SPLIT
                && sourceMetadata.getNumberOfShards() == 1;
            if (splitFromSingleShards == false) {
                throw new IllegalArgumentException("cannot provide index.number_of_routing_shards on resize");
            }
        }
        if (IndexSettings.INDEX_SOFT_DELETES_SETTING.get(sourceMetadata.getSettings())
            && IndexSettings.INDEX_SOFT_DELETES_SETTING.exists(targetIndexSettings)
            && IndexSettings.INDEX_SOFT_DELETES_SETTING.get(targetIndexSettings) == false) {
            throw new IllegalArgumentException("Can't disable [index.soft_deletes.enabled] setting on resize");
        }
        String cause = resizeRequest.getResizeType().name().toLowerCase(Locale.ROOT) + "_index";
        targetIndex.cause(cause);
        Settings.Builder settingsBuilder = Settings.builder().put(targetIndexSettings);
        settingsBuilder.put("index.number_of_shards", targetNumberOfShards);
        targetIndex.settings(settingsBuilder);

        return new CreateIndexClusterStateUpdateRequest(cause, projectId, targetIndex.index(), targetIndexName)
            // mappings are updated on the node when creating in the shards, this prevents race-conditions since all mapping must be
            // applied once we took the snapshot and if somebody messes things up and switches the index read/write and adds docs we
            // miss the mappings for everything is corrupted and hard to debug
            .settings(targetIndex.settings())
            .aliases(targetIndex.aliases())
            .waitForActiveShards(targetIndex.waitForActiveShards())
            .recoverFrom(sourceMetadata.getIndex())
            .resizeType(resizeRequest.getResizeType())
            .copySettings(resizeRequest.getCopySettings() == null ? false : resizeRequest.getCopySettings());
    }
}<|MERGE_RESOLUTION|>--- conflicted
+++ resolved
@@ -59,27 +59,10 @@
         ThreadPool threadPool,
         MetadataCreateIndexService createIndexService,
         ActionFilters actionFilters,
-<<<<<<< HEAD
-        IndexNameExpressionResolver indexNameExpressionResolver,
         ProjectResolver projectResolver,
         Client client
     ) {
-        this(
-            ResizeAction.NAME,
-            transportService,
-            clusterService,
-            threadPool,
-            createIndexService,
-            actionFilters,
-            indexNameExpressionResolver,
-            projectResolver,
-            client
-        );
-=======
-        Client client
-    ) {
-        this(ResizeAction.NAME, transportService, clusterService, threadPool, createIndexService, actionFilters, client);
->>>>>>> 6315b8a8
+        this(ResizeAction.NAME, transportService, clusterService, threadPool, createIndexService, actionFilters, projectResolver, client);
     }
 
     protected TransportResizeAction(
@@ -89,11 +72,7 @@
         ThreadPool threadPool,
         MetadataCreateIndexService createIndexService,
         ActionFilters actionFilters,
-<<<<<<< HEAD
-        IndexNameExpressionResolver indexNameExpressionResolver,
         ProjectResolver projectResolver,
-=======
->>>>>>> 6315b8a8
         Client client
     ) {
         super(
