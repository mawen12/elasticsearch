/*
 * Copyright Elasticsearch B.V. and/or licensed to Elasticsearch B.V. under one
 * or more contributor license agreements. Licensed under the "Elastic License
 * 2.0", the "GNU Affero General Public License v3.0 only", and the "Server Side
 * Public License v 1"; you may not use this file except in compliance with, at
 * your election, the "Elastic License 2.0", the "GNU Affero General Public
 * License v3.0 only", or the "Server Side Public License, v 1".
 */

package org.elasticsearch.action.admin.indices.template.post;

import org.elasticsearch.action.ActionListener;
import org.elasticsearch.action.support.ActionFilters;
import org.elasticsearch.action.support.master.TransportMasterNodeReadAction;
import org.elasticsearch.cluster.ClusterState;
import org.elasticsearch.cluster.block.ClusterBlockException;
import org.elasticsearch.cluster.block.ClusterBlockLevel;
import org.elasticsearch.cluster.metadata.AliasMetadata;
import org.elasticsearch.cluster.metadata.ComposableIndexTemplate;
import org.elasticsearch.cluster.metadata.DataStream;
import org.elasticsearch.cluster.metadata.DataStreamLifecycle;
import org.elasticsearch.cluster.metadata.IndexMetadata;
import org.elasticsearch.cluster.metadata.IndexNameExpressionResolver;
import org.elasticsearch.cluster.metadata.Metadata;
import org.elasticsearch.cluster.metadata.MetadataCreateIndexService;
import org.elasticsearch.cluster.metadata.MetadataIndexTemplateService;
import org.elasticsearch.cluster.metadata.Template;
import org.elasticsearch.cluster.service.ClusterService;
import org.elasticsearch.common.UUIDs;
import org.elasticsearch.common.compress.CompressedXContent;
import org.elasticsearch.common.settings.ClusterSettings;
import org.elasticsearch.common.settings.Settings;
import org.elasticsearch.common.util.concurrent.EsExecutors;
import org.elasticsearch.index.IndexService;
import org.elasticsearch.index.IndexSettingProvider;
import org.elasticsearch.index.IndexSettingProviders;
import org.elasticsearch.index.IndexVersion;
import org.elasticsearch.index.mapper.DocumentMapper;
import org.elasticsearch.index.mapper.MapperService;
import org.elasticsearch.index.shard.IndexLongFieldRange;
import org.elasticsearch.indices.IndicesService;
import org.elasticsearch.indices.SystemIndices;
import org.elasticsearch.injection.guice.Inject;
import org.elasticsearch.tasks.Task;
import org.elasticsearch.threadpool.ThreadPool;
import org.elasticsearch.transport.TransportService;
import org.elasticsearch.xcontent.NamedXContentRegistry;

import java.time.Instant;
import java.util.HashMap;
import java.util.List;
import java.util.Locale;
import java.util.Map;
import java.util.Set;
import java.util.function.Function;
import java.util.stream.Collectors;

import static java.util.Collections.emptyMap;
import static org.elasticsearch.cluster.metadata.DataStreamLifecycle.isDataStreamsLifecycleOnlyMode;
import static org.elasticsearch.cluster.metadata.MetadataIndexTemplateService.findConflictingV1Templates;
import static org.elasticsearch.cluster.metadata.MetadataIndexTemplateService.findConflictingV2Templates;
import static org.elasticsearch.cluster.metadata.MetadataIndexTemplateService.findV2Template;
import static org.elasticsearch.cluster.metadata.MetadataIndexTemplateService.resolveLifecycle;
import static org.elasticsearch.cluster.metadata.MetadataIndexTemplateService.resolveSettings;

public class TransportSimulateIndexTemplateAction extends TransportMasterNodeReadAction<
    SimulateIndexTemplateRequest,
    SimulateIndexTemplateResponse> {

    private final MetadataIndexTemplateService indexTemplateService;
    private final NamedXContentRegistry xContentRegistry;
    private final IndicesService indicesService;
    private final SystemIndices systemIndices;
    private final Set<IndexSettingProvider> indexSettingProviders;
    private final ClusterSettings clusterSettings;
    private final boolean isDslOnlyMode;

    @Inject
    public TransportSimulateIndexTemplateAction(
        TransportService transportService,
        ClusterService clusterService,
        ThreadPool threadPool,
        MetadataIndexTemplateService indexTemplateService,
        ActionFilters actionFilters,
        IndexNameExpressionResolver indexNameExpressionResolver,
        NamedXContentRegistry xContentRegistry,
        IndicesService indicesService,
        SystemIndices systemIndices,
        IndexSettingProviders indexSettingProviders
    ) {
        super(
            SimulateIndexTemplateAction.NAME,
            transportService,
            clusterService,
            threadPool,
            actionFilters,
            SimulateIndexTemplateRequest::new,
            indexNameExpressionResolver,
            SimulateIndexTemplateResponse::new,
            EsExecutors.DIRECT_EXECUTOR_SERVICE
        );
        this.indexTemplateService = indexTemplateService;
        this.xContentRegistry = xContentRegistry;
        this.indicesService = indicesService;
        this.systemIndices = systemIndices;
        this.indexSettingProviders = indexSettingProviders.getIndexSettingProviders();
        this.clusterSettings = clusterService.getClusterSettings();
        this.isDslOnlyMode = isDataStreamsLifecycleOnlyMode(clusterService.getSettings());
    }

    @Override
    protected void masterOperation(
        Task task,
        SimulateIndexTemplateRequest request,
        ClusterState state,
        ActionListener<SimulateIndexTemplateResponse> listener
    ) throws Exception {
        final ClusterState stateWithTemplate;
        if (request.getIndexTemplateRequest() != null) {
            // we'll "locally" add the template defined by the user in the cluster state (as if it existed in the system)
            String simulateTemplateToAdd = "simulate_index_template_" + UUIDs.randomBase64UUID().toLowerCase(Locale.ROOT);
            // Perform validation for things like typos in component template names
            MetadataIndexTemplateService.validateV2TemplateRequest(
                state.metadata(),
                simulateTemplateToAdd,
                request.getIndexTemplateRequest().indexTemplate()
            );
            stateWithTemplate = removeExistingAbstractions(
                indexTemplateService.addIndexTemplateV2(
                    state,
                    request.getIndexTemplateRequest().create(),
                    simulateTemplateToAdd,
                    request.getIndexTemplateRequest().indexTemplate()
                ),
                request.getIndexName()
            );
        } else {
            stateWithTemplate = removeExistingAbstractions(state, request.getIndexName());
        }

        String matchingTemplate = findV2Template(stateWithTemplate.metadata().getProject(), request.getIndexName(), false);
        if (matchingTemplate == null) {
            listener.onResponse(new SimulateIndexTemplateResponse(null, null));
            return;
        }

        final ClusterState tempClusterState = resolveTemporaryState(matchingTemplate, request.getIndexName(), stateWithTemplate);
        ComposableIndexTemplate templateV2 = tempClusterState.metadata().getProject().templatesV2().get(matchingTemplate);
        assert templateV2 != null : "the matched template must exist";

        final Template template = resolveTemplate(
            matchingTemplate,
            request.getIndexName(),
            stateWithTemplate,
            isDslOnlyMode,
            xContentRegistry,
            indicesService,
            systemIndices,
            indexSettingProviders
        );

        final Map<String, List<String>> overlapping = new HashMap<>();
        overlapping.putAll(findConflictingV1Templates(tempClusterState, matchingTemplate, templateV2.indexPatterns()));
        overlapping.putAll(findConflictingV2Templates(tempClusterState, matchingTemplate, templateV2.indexPatterns()));

        if (request.includeDefaults()) {
            listener.onResponse(
                new SimulateIndexTemplateResponse(
                    template,
                    overlapping,
                    clusterSettings.get(DataStreamLifecycle.CLUSTER_LIFECYCLE_DEFAULT_ROLLOVER_SETTING)
                )
            );
        } else {
            listener.onResponse(new SimulateIndexTemplateResponse(template, overlapping));
        }
    }

    /**
     * Removes the alias, data stream, or existing index from the cluster state if it matches the given index name
     */
    private static ClusterState removeExistingAbstractions(ClusterState state, String indexName) {
        Metadata metadata = state.metadata();
        return ClusterState.builder(state)
            .metadata(Metadata.builder(metadata).removeDataStream(indexName).removeAllIndices().build())
            .build();
    }

    @Override
    protected ClusterBlockException checkBlock(SimulateIndexTemplateRequest request, ClusterState state) {
        return state.blocks().globalBlockedException(ClusterBlockLevel.METADATA_READ);
    }

    /**
     * Return a temporary cluster state with an index that exists using the
     * matched template's settings
     */
    public static ClusterState resolveTemporaryState(
        final String matchingTemplate,
        final String indexName,
        final ClusterState simulatedState
    ) {
        Settings settings = resolveSettings(simulatedState.metadata().getProject(), matchingTemplate);

        // create the index with dummy settings in the cluster state so we can parse and validate the aliases
        Settings dummySettings = Settings.builder()
            .put(IndexMetadata.SETTING_VERSION_CREATED, IndexVersion.current())
            .put(settings)
            .put(IndexMetadata.SETTING_NUMBER_OF_SHARDS, 1)
            .put(IndexMetadata.SETTING_NUMBER_OF_REPLICAS, 0)
            .put(IndexMetadata.SETTING_INDEX_UUID, UUIDs.randomBase64UUID())
            .build();

        final IndexMetadata indexMetadata = IndexMetadata.builder(indexName)
            // handle mixed-cluster states by passing in minTransportVersion to reset event.ingested range to UNKNOWN if an older version
            .eventIngestedRange(getEventIngestedRange(indexName, simulatedState), simulatedState.getMinTransportVersion())
            .settings(dummySettings)
            .build();
        return ClusterState.builder(simulatedState)
            .metadata(Metadata.builder(simulatedState.metadata()).put(indexMetadata, true).build())
            .build();
    }

    /**
     * Take a template and index name as well as state where the template exists, and return a final
     * {@link Template} that represents all the resolved Settings, Mappings, Aliases and Lifecycle
     */
    public static Template resolveTemplate(
        final String matchingTemplate,
        final String indexName,
        final ClusterState simulatedState,
        final boolean isDslOnlyMode,
        final NamedXContentRegistry xContentRegistry,
        final IndicesService indicesService,
        final SystemIndices systemIndices,
        Set<IndexSettingProvider> indexSettingProviders
    ) throws Exception {
        // TODO multi-project get the right project here
        var projectMetadata = simulatedState.getMetadata().getProject();
        Settings templateSettings = resolveSettings(projectMetadata, matchingTemplate);

        List<Map<String, AliasMetadata>> resolvedAliases = MetadataIndexTemplateService.resolveAliases(projectMetadata, matchingTemplate);

        ComposableIndexTemplate template = projectMetadata.templatesV2().get(matchingTemplate);
        // create the index with dummy settings in the cluster state so we can parse and validate the aliases
        Settings.Builder dummySettings = Settings.builder()
            .put(IndexMetadata.SETTING_VERSION_CREATED, IndexVersion.current())
            .put(IndexMetadata.SETTING_NUMBER_OF_SHARDS, 1)
            .put(IndexMetadata.SETTING_NUMBER_OF_REPLICAS, 0)
            .put(IndexMetadata.SETTING_INDEX_UUID, UUIDs.randomBase64UUID());

        /*
         * If the index name doesn't look like a data stream backing index, then MetadataCreateIndexService.collectV2Mappings() won't
         * include data stream specific mappings in its response.
         */
        String simulatedIndexName = template.getDataStreamTemplate() != null
            && indexName.startsWith(DataStream.BACKING_INDEX_PREFIX) == false
                ? DataStream.getDefaultBackingIndexName(indexName, 1)
                : indexName;
        List<CompressedXContent> mappings = MetadataCreateIndexService.collectV2Mappings(
            null, // empty request mapping as the user can't specify any explicit mappings via the simulate api
            projectMetadata,
            matchingTemplate,
            xContentRegistry,
            simulatedIndexName
        );

        // First apply settings sourced from index settings providers
        final var now = Instant.now();
        Settings.Builder additionalSettings = Settings.builder();
        for (var provider : indexSettingProviders) {
            Settings result = provider.getAdditionalIndexSettings(
                indexName,
                template.getDataStreamTemplate() != null ? indexName : null,
<<<<<<< HEAD
                template.getDataStreamTemplate() != null && projectMetadata.isTimeSeriesTemplate(template),
                projectMetadata,
=======
                metadata.retrieveIndexModeFromTemplate(template),
                simulatedState.getMetadata(),
>>>>>>> 025f6bb7
                now,
                templateSettings,
                mappings
            );
            MetadataCreateIndexService.validateAdditionalSettings(provider, result, additionalSettings);
            dummySettings.put(result);
            additionalSettings.put(result);
        }
        // Then apply settings resolved from templates:
        dummySettings.put(templateSettings);

        final IndexMetadata indexMetadata = IndexMetadata.builder(indexName)
            // handle mixed-cluster states by passing in minTransportVersion to reset event.ingested range to UNKNOWN if an older version
            .eventIngestedRange(getEventIngestedRange(indexName, simulatedState), simulatedState.getMinTransportVersion())
            .settings(dummySettings)
            .build();

        final ClusterState tempClusterState = ClusterState.builder(simulatedState)
            .metadata(Metadata.builder(simulatedState.metadata()).put(indexMetadata, true).build())
            .build();

        List<AliasMetadata> aliases = indicesService.withTempIndexService(
            indexMetadata,
            tempIndexService -> MetadataCreateIndexService.resolveAndValidateAliases(
                indexName,
                Set.of(),
                resolvedAliases,
                tempClusterState.metadata().getProject(),
                xContentRegistry,
                // the context is only used for validation so it's fine to pass fake values for the
                // shard id and the current timestamp
                tempIndexService.newSearchExecutionContext(0, 0, null, () -> 0L, null, emptyMap()),
                IndexService.dateMathExpressionResolverAt(),
                systemIndices::isSystemName
            )
        );

        Map<String, AliasMetadata> aliasesByName = aliases == null
            ? Map.of()
            : aliases.stream().collect(Collectors.toMap(AliasMetadata::getAlias, Function.identity()));

        CompressedXContent mergedMapping = indicesService.<CompressedXContent, Exception>withTempIndexService(
            indexMetadata,
            tempIndexService -> {
                MapperService mapperService = tempIndexService.mapperService();
                mapperService.merge(MapperService.SINGLE_MAPPING_NAME, mappings, MapperService.MergeReason.INDEX_TEMPLATE);

                DocumentMapper documentMapper = mapperService.documentMapper();
                return documentMapper != null ? documentMapper.mappingSource() : null;
            }
        );

        Settings settings = Settings.builder().put(additionalSettings.build()).put(templateSettings).build();
        DataStreamLifecycle lifecycle = resolveLifecycle(simulatedState.metadata(), matchingTemplate);
        if (template.getDataStreamTemplate() != null && lifecycle == null && isDslOnlyMode) {
            lifecycle = DataStreamLifecycle.DEFAULT;
        }
        return new Template(settings, mergedMapping, aliasesByName, lifecycle);
    }

    private static IndexLongFieldRange getEventIngestedRange(String indexName, ClusterState simulatedState) {
        final IndexMetadata indexMetadata = simulatedState.metadata().getProject().index(indexName);
        return indexMetadata == null ? IndexLongFieldRange.NO_SHARDS : indexMetadata.getEventIngestedRange();
    }
}<|MERGE_RESOLUTION|>--- conflicted
+++ resolved
@@ -272,13 +272,8 @@
             Settings result = provider.getAdditionalIndexSettings(
                 indexName,
                 template.getDataStreamTemplate() != null ? indexName : null,
-<<<<<<< HEAD
-                template.getDataStreamTemplate() != null && projectMetadata.isTimeSeriesTemplate(template),
+                projectMetadata.retrieveIndexModeFromTemplate(template),
                 projectMetadata,
-=======
-                metadata.retrieveIndexModeFromTemplate(template),
-                simulatedState.getMetadata(),
->>>>>>> 025f6bb7
                 now,
                 templateSettings,
                 mappings
