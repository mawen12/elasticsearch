--- conflicted
+++ resolved
@@ -72,26 +72,13 @@
       image: family/elasticsearch-ubuntu-2004
       machineType: custom-32-98304
       buildDirectory: /dev/shm/bk
-<<<<<<< HEAD
-      diskSizeGb: 250
   # - wait
   # - trigger: elasticsearch-dra-workflow
   #   label: Trigger DRA snapshot workflow
   #   async: true
+  #   branches: "main 8.* 7.17"
   #   build:
   #     branch: "$BUILDKITE_BRANCH"
   #     commit: "$BUILDKITE_COMMIT"
   #     env:
-  #       DRA_WORKFLOW: snapshot
-=======
-  - wait
-  - trigger: elasticsearch-dra-workflow
-    label: Trigger DRA snapshot workflow
-    async: true
-    branches: "main 8.* 7.17"
-    build:
-      branch: "$BUILDKITE_BRANCH"
-      commit: "$BUILDKITE_COMMIT"
-      env:
-        DRA_WORKFLOW: snapshot
->>>>>>> 6535bdae
+  #       DRA_WORKFLOW: snapshot