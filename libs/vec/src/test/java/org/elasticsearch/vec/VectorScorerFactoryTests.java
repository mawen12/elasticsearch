--- conflicted
+++ resolved
@@ -112,40 +112,22 @@
             try (IndexInput in = dir.openInput(fileName, IOContext.DEFAULT)) {
                 var values = vectorValues(32, 2, in, VectorSimilarityType.of(DOT_PRODUCT));
                 // dot product
-<<<<<<< HEAD
-                float expected = 0f;
+                float expected = 0f; 
                 assertThat(luceneScore(DOT_PRODUCT, vec1, vec2, 1, -5, -5), equalTo(expected));
-                var scorer = factory.getInt7ScalarQuantizedVectorScorer(32, 2, 1, DOT_PRODUCT, in).get();
-                assertThat(scorer.score(0, 1), equalTo(expected));
-                assertThat(scorer.score(0, 1), greaterThanOrEqualTo(0f));
-                assertThat((new VectorScorerSupplierAdapter(scorer)).scorer(0).score(1), equalTo(expected));
-=======
-                float expected = 0f; // TODO fix in Lucene: https://github.com/apache/lucene/pull/13356 luceneScore(DOT_PRODUCT, vec1, vec2,
-                                     // 1, -5, -5);
                 var supplier = factory.getInt7ScalarQuantizedVectorScorer(DOT_PRODUCT, in, values, 1).get();
                 assertThat(supplier.scorer(0).score(1), equalTo(expected));
                 assertThat(supplier.scorer(0).score(1), greaterThanOrEqualTo(0f));
->>>>>>> ff37f1f7
                 // max inner product
                 expected = luceneScore(MAXIMUM_INNER_PRODUCT, vec1, vec2, 1, -5, -5);
                 supplier = factory.getInt7ScalarQuantizedVectorScorer(MAXIMUM_INNER_PRODUCT, in, values, 1).get();
                 assertThat(supplier.scorer(0).score(1), greaterThanOrEqualTo(0f));
                 assertThat(supplier.scorer(0).score(1), equalTo(expected));
                 // cosine
-<<<<<<< HEAD
                 expected = 0f;
                 assertThat(luceneScore(COSINE, vec1, vec2, 1, -5, -5), equalTo(expected));
-                scorer = factory.getInt7ScalarQuantizedVectorScorer(32, 2, 1, COSINE, in).get();
-                assertThat(scorer.score(0, 1), equalTo(expected));
-                assertThat(scorer.score(0, 1), greaterThanOrEqualTo(0f));
-                assertThat((new VectorScorerSupplierAdapter(scorer)).scorer(0).score(1), equalTo(expected));
-=======
-                expected = 0f; // TODO fix in Lucene: https://github.com/apache/lucene/pull/13356 luceneScore(COSINE, vec1, vec2, 1, -5,
-                               // -5);
                 supplier = factory.getInt7ScalarQuantizedVectorScorer(COSINE, in, values, 1).get();
                 assertThat(supplier.scorer(0).score(1), equalTo(expected));
                 assertThat(supplier.scorer(0).score(1), greaterThanOrEqualTo(0f));
->>>>>>> ff37f1f7
                 // euclidean
                 expected = luceneScore(EUCLIDEAN, vec1, vec2, 1, -5, -5);
                 supplier = factory.getInt7ScalarQuantizedVectorScorer(EUCLIDEAN, in, values, 1).get();
