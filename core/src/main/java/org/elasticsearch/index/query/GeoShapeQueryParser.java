--- conflicted
+++ resolved
@@ -19,18 +19,8 @@
 
 package org.elasticsearch.index.query;
 
-<<<<<<< HEAD
 import org.elasticsearch.common.ParseField;
-=======
-import org.apache.lucene.search.*;
-import org.apache.lucene.spatial.prefix.PrefixTreeStrategy;
-import org.apache.lucene.spatial.prefix.RecursivePrefixTreeStrategy;
-import org.apache.lucene.spatial.query.SpatialArgs;
-import org.apache.lucene.spatial.query.SpatialOperation;
-import org.elasticsearch.action.get.GetRequest;
-import org.elasticsearch.common.Nullable;
 import org.elasticsearch.common.ParsingException;
->>>>>>> c8d1f7aa
 import org.elasticsearch.common.Strings;
 import org.elasticsearch.common.bytes.BytesReference;
 import org.elasticsearch.common.geo.ShapeRelation;
@@ -38,13 +28,6 @@
 import org.elasticsearch.common.xcontent.XContentBuilder;
 import org.elasticsearch.common.xcontent.XContentFactory;
 import org.elasticsearch.common.xcontent.XContentParser;
-<<<<<<< HEAD
-=======
-import org.elasticsearch.index.mapper.MappedFieldType;
-import org.elasticsearch.index.mapper.geo.GeoShapeFieldMapper;
-import org.elasticsearch.index.search.shape.ShapeFetchService;
-import org.elasticsearch.search.internal.SearchContext;
->>>>>>> c8d1f7aa
 
 import java.io.IOException;
 
@@ -65,11 +48,7 @@
     }
 
     @Override
-<<<<<<< HEAD
-    public GeoShapeQueryBuilder fromXContent(QueryParseContext parseContext) throws IOException, QueryParsingException {
-=======
-    public Query parse(QueryParseContext parseContext) throws IOException, ParsingException {
->>>>>>> c8d1f7aa
+    public GeoShapeQueryBuilder fromXContent(QueryParseContext parseContext) throws IOException {
         XContentParser parser = parseContext.parser();
 
         String fieldName = null;
@@ -104,7 +83,7 @@
                             String strategyName = parser.text();
                             strategy = SpatialStrategy.fromString(strategyName);
                             if (strategy == null) {
-                                throw new QueryParsingException(parseContext, "Unknown strategy [" + strategyName + " ]");
+                                throw new ParsingException(parseContext, "Unknown strategy [" + strategyName + " ]");
                             }
                         } else if (parseContext.parseFieldMatcher().match(currentFieldName, RELATION_FIELD)) {
                             shapeRelation = ShapeRelation.getRelationByName(parser.text());
@@ -127,17 +106,6 @@
                                     }
                                 }
                             }
-<<<<<<< HEAD
-=======
-                            if (id == null) {
-                                throw new ParsingException(parseContext, "ID for indexed shape not provided");
-                            } else if (type == null) {
-                                throw new ParsingException(parseContext, "Type for indexed shape not provided");
-                            }
-                            GetRequest getRequest = new GetRequest(index, type, id);
-                            getRequest.copyContextAndHeadersFrom(SearchContext.current());
-                            shape = fetchService.fetch(getRequest, shapePath);
->>>>>>> c8d1f7aa
                         } else {
                             throw new ParsingException(parseContext, "[geo_shape] query does not support [" + currentFieldName + "]");
                         }
@@ -153,7 +121,6 @@
                 }
             }
         }
-<<<<<<< HEAD
         GeoShapeQueryBuilder builder;
         if (shape != null) {
             builder = new GeoShapeQueryBuilder(fieldName, shape);
@@ -165,23 +132,6 @@
         }
         if (shapePath != null) {
             builder.indexedShapePath(shapePath);
-=======
-
-        if (shape == null) {
-            throw new ParsingException(parseContext, "No Shape defined");
-        } else if (shapeRelation == null) {
-            throw new ParsingException(parseContext, "No Shape Relation defined");
-        }
-
-        MappedFieldType fieldType = parseContext.fieldMapper(fieldName);
-        if (fieldType == null) {
-            throw new ParsingException(parseContext, "Failed to find geo_shape field [" + fieldName + "]");
-        }
-
-        // TODO: This isn't the nicest way to check this
-        if (!(fieldType instanceof GeoShapeFieldMapper.GeoShapeFieldType)) {
-            throw new ParsingException(parseContext, "Field [" + fieldName + "] is not a geo_shape");
->>>>>>> c8d1f7aa
         }
         if (shapeRelation != null) {
             builder.relation(shapeRelation);
