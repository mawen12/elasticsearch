--- conflicted
+++ resolved
@@ -44,10 +44,6 @@
 
         clusterSettings.addSettingsUpdateConsumer(TELEMETRY_TRACING_ENABLED_SETTING, enabled -> {
             apmTracer.setEnabled(enabled);
-<<<<<<< HEAD
-            this.setAgentSetting("instrument", Boolean.toString(enabled));
-=======
->>>>>>> ff0f83f5
             // The agent records data other than spans, e.g. JVM metrics, so we toggle this setting in order to
             // minimise its impact to a running Elasticsearch.
             boolean recording = enabled || clusterSettings.get(TELEMETRY_METRICS_ENABLED_SETTING);
@@ -76,10 +72,6 @@
         boolean metrics = TELEMETRY_METRICS_ENABLED_SETTING.get(settings);
 
         this.setAgentSetting("recording", Boolean.toString(tracing || metrics));
-<<<<<<< HEAD
-        this.setAgentSetting("instrument", Boolean.toString(tracing));
-=======
->>>>>>> ff0f83f5
         // Apply values from the settings in the cluster state
         APM_AGENT_SETTINGS.getAsMap(settings).forEach(this::setAgentSetting);
     }
@@ -126,12 +118,8 @@
 
         // Core:
         // forbid 'enabled', must remain enabled to dynamically enable tracing / metrics
-<<<<<<< HEAD
-        // forbid 'recording' / 'instrument', controlled by 'telemetry.metrics.enabled' / 'telemetry.tracing.enabled'
-=======
         // forbid 'recording', controlled by 'telemetry.metrics.enabled' / 'telemetry.tracing.enabled'
         // forbid 'instrument', automatic instrumentation can cause issues
->>>>>>> ff0f83f5
         "service_name",
         "service_node_name",
         // forbid 'service_version', forced by APMJvmOptions
