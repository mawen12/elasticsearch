--- conflicted
+++ resolved
@@ -97,11 +97,10 @@
             );
         }
 
-<<<<<<< HEAD
-        final IngestGeoIpMetadata geoIpMeta = state.metadata().getProject().custom(IngestGeoIpMetadata.TYPE, IngestGeoIpMetadata.EMPTY);
-=======
-        final IngestGeoIpMetadata geoIpMeta = clusterService.state().metadata().custom(IngestGeoIpMetadata.TYPE, IngestGeoIpMetadata.EMPTY);
->>>>>>> 3bd235d9
+        final IngestGeoIpMetadata geoIpMeta = clusterService.state()
+            .metadata()
+            .getProject()
+            .custom(IngestGeoIpMetadata.TYPE, IngestGeoIpMetadata.EMPTY);
         List<DatabaseConfigurationMetadata> results = new ArrayList<>();
 
         for (String id : ids) {
