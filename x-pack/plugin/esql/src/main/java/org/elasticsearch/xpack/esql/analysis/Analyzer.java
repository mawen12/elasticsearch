/*
 * Copyright Elasticsearch B.V. and/or licensed to Elasticsearch B.V. under one
 * or more contributor license agreements. Licensed under the Elastic License
 * 2.0; you may not use this file except in compliance with the Elastic License
 * 2.0.
 */

package org.elasticsearch.xpack.esql.analysis;

import org.elasticsearch.common.regex.Regex;
import org.elasticsearch.compute.Experimental;
import org.elasticsearch.xpack.esql.plan.logical.ProjectReorderRenameRemove;
import org.elasticsearch.xpack.ql.analyzer.AnalyzerRules;
import org.elasticsearch.xpack.ql.analyzer.AnalyzerRules.AnalyzerRule;
import org.elasticsearch.xpack.ql.common.Failure;
import org.elasticsearch.xpack.ql.expression.Attribute;
import org.elasticsearch.xpack.ql.expression.Expression;
import org.elasticsearch.xpack.ql.expression.FieldAttribute;
import org.elasticsearch.xpack.ql.expression.NamedExpression;
import org.elasticsearch.xpack.ql.expression.UnresolvedAttribute;
import org.elasticsearch.xpack.ql.expression.UnresolvedStar;
import org.elasticsearch.xpack.ql.expression.function.Function;
import org.elasticsearch.xpack.ql.expression.function.FunctionDefinition;
import org.elasticsearch.xpack.ql.expression.function.FunctionRegistry;
import org.elasticsearch.xpack.ql.expression.function.UnresolvedFunction;
import org.elasticsearch.xpack.ql.index.IndexResolution;
import org.elasticsearch.xpack.ql.plan.TableIdentifier;
import org.elasticsearch.xpack.ql.plan.logical.Aggregate;
import org.elasticsearch.xpack.ql.plan.logical.EsRelation;
import org.elasticsearch.xpack.ql.plan.logical.LogicalPlan;
import org.elasticsearch.xpack.ql.plan.logical.Project;
import org.elasticsearch.xpack.ql.plan.logical.UnresolvedRelation;
import org.elasticsearch.xpack.ql.rule.Rule;
import org.elasticsearch.xpack.ql.rule.RuleExecutor;
import org.elasticsearch.xpack.ql.session.Configuration;
import org.elasticsearch.xpack.ql.type.DataTypes;
import org.elasticsearch.xpack.ql.type.InvalidMappedField;
import org.elasticsearch.xpack.ql.type.UnsupportedEsField;
import org.elasticsearch.xpack.ql.util.Holder;
import org.elasticsearch.xpack.ql.util.StringUtils;

import java.util.ArrayList;
import java.util.Collection;
import java.util.HashSet;
import java.util.List;
import java.util.Objects;
import java.util.Set;

import static java.util.Collections.singletonList;
import static java.util.stream.Collectors.toList;
import static org.elasticsearch.common.logging.LoggerMessageFormat.format;

public class Analyzer extends RuleExecutor<LogicalPlan> {
    private final IndexResolution indexResolution;
    private final Verifier verifier;

    private final FunctionRegistry functionRegistry;
    private final Configuration configuration;

    public Analyzer(IndexResolution indexResolution, FunctionRegistry functionRegistry, Verifier verifier, Configuration configuration) {
        assert indexResolution != null;
        this.indexResolution = indexResolution;
        this.functionRegistry = functionRegistry;
        this.verifier = verifier;
        this.configuration = configuration;
    }

    public LogicalPlan analyze(LogicalPlan plan) {
        return verify(execute(plan));
    }

    public LogicalPlan verify(LogicalPlan plan) {
        Collection<Failure> failures = verifier.verify(plan);
        if (failures.isEmpty() == false) {
            throw new VerificationException(failures);
        }
        return plan;
    }

    @Override
    protected Iterable<RuleExecutor<LogicalPlan>.Batch> batches() {
        var resolution = new Batch("Resolution", new ResolveTable(), new ResolveRefs(), new ResolveFunctions());
        var finish = new Batch("Finish Analysis", Limiter.ONCE, new AddMissingProjection());
        return List.of(resolution, finish);
    }

    private class ResolveTable extends AnalyzerRule<UnresolvedRelation> {
        @Override
        protected LogicalPlan rule(UnresolvedRelation plan) {
            if (indexResolution.isValid() == false) {
                return plan.unresolvedMessage().equals(indexResolution.toString())
                    ? plan
                    : new UnresolvedRelation(plan.source(), plan.table(), plan.alias(), plan.frozen(), indexResolution.toString());
            }
            TableIdentifier table = plan.table();
            if (indexResolution.matches(table.index()) == false) {
                new UnresolvedRelation(
                    plan.source(),
                    plan.table(),
                    plan.alias(),
                    plan.frozen(),
                    "invalid [" + table + "] resolution to [" + indexResolution + "]"
                );
            }

            return new EsRelation(plan.source(), indexResolution.get(), plan.frozen());
        }
    }

    private static class ResolveRefs extends AnalyzerRules.BaseAnalyzerRule {

        @Override
        protected LogicalPlan doRule(LogicalPlan plan) {
            final List<Attribute> childrenOutput = new ArrayList<>();
            final var lazyNames = new Holder<Set<String>>();

            for (LogicalPlan child : plan.children()) {
                var output = child.output();
                childrenOutput.addAll(output);
            }

            if (plan instanceof ProjectReorderRenameRemove p) {
                return resolveProject(p, childrenOutput);
            }

            return plan.transformExpressionsUp(UnresolvedAttribute.class, ua -> {
                if (ua.customMessage()) {
                    return ua;
                }
                Expression resolved = ua;
                var named = resolveAgainstList(ua, childrenOutput, lazyNames);
                // if resolved, return it; otherwise keep it in place to be resolved later
                if (named.size() == 1) {
                    resolved = named.get(0);
                    if (log.isTraceEnabled() && resolved.resolved()) {
                        log.trace("Resolved {} to {}", ua, resolved);
                    }
                } else {
                    if (named.size() > 0) {
                        resolved = ua.withUnresolvedMessage("Resolved [" + ua + "] unexpectedly to multiple attributes " + named);
                    }
                }
                return resolved;
            });
        }

        private LogicalPlan resolveProject(ProjectReorderRenameRemove p, List<Attribute> childOutput) {
            var lazyNames = new Holder<Set<String>>();

            List<NamedExpression> resolvedProjections = new ArrayList<>();
            var projections = p.projections();
            // start with projections

            // no projection specified or just *
            if (projections.isEmpty() || (projections.size() == 1 && projections.get(0) instanceof UnresolvedStar)) {
                resolvedProjections.addAll(childOutput);
            }
            // otherwise resolve them
            else {
                var starPosition = -1; // no star
                // resolve each item manually while paying attention to:
                // 1. name patterns a*, *b, a*b
                // 2. star * - which can only appear once and signifies "everything else" - this will be added at the end
                for (var ne : projections) {
                    if (ne instanceof UnresolvedStar) {
                        starPosition = resolvedProjections.size();
                    } else if (ne instanceof UnresolvedAttribute ua) {
                        resolvedProjections.addAll(resolveAgainstList(ua, childOutput, lazyNames));
                    } else {
                        // if this gets here it means it was already resolved
                        resolvedProjections.add(ne);
                    }
                }
                // compute star if specified and add it to the list
                if (starPosition >= 0) {
                    var remainingProjections = new ArrayList<>(childOutput);
                    remainingProjections.removeAll(resolvedProjections);
                    resolvedProjections.addAll(starPosition, remainingProjections);
                }
            }
            // continue with removals
            for (var ne : p.removals()) {
                var resolved = ne instanceof UnresolvedAttribute ua ? resolveAgainstList(ua, childOutput, lazyNames) : singletonList(ne);
<<<<<<< HEAD
                // the return list might contain either resolved elements or unresolved ones
                // if things are resolved, remove them - if not add them to the list to trip the Verifier
                // thus make sure to remove the intersection but add the differences (if any)
                var intersection = new ArrayList<>(resolved);
                intersection.retainAll(resolvedProjections);
                // remove things that are in common
                resolvedProjections.removeAll(intersection);
                // from both sides
                resolved.removeAll(intersection);
                // keep only the unresolved data to be picked up by the Verifier and reported further to the user
                // the resolved data that still exists until this step shouldn't anyway be considered (it's about removeable projections)
                for (var exp : resolved) {
                    if (exp instanceof UnresolvedAttribute) {
                        resolvedProjections.add(exp);
                    }
                }
=======
                // the return list might contain either resolved elements or unresolved ones.
                // if things are resolved, remove them - if not add them to the list to trip the Verifier;
                // thus make sure to remove the intersection but add the unresolved difference (if any).
                // so, remove things that are in common,
                resolvedProjections.removeIf(resolved::contains);
                // but add non-projected, unresolved extras to later trip the Verifier.
                resolved.forEach(r -> {
                    if (r.resolved() == false) {
                        resolvedProjections.add(r);
                    }
                });
>>>>>>> f0f9917e
            }

            return new Project(p.source(), p.child(), resolvedProjections);
        }
    }

    private static List<Attribute> resolveAgainstList(
        UnresolvedAttribute u,
        Collection<Attribute> attrList,
        Holder<Set<String>> lazyNames
    ) {
        return resolveAgainstList(u, attrList, lazyNames, false);
    }

    private static List<Attribute> resolveAgainstList(
        UnresolvedAttribute u,
        Collection<Attribute> attrList,
        Holder<Set<String>> lazyNames,
        boolean allowCompound
    ) {
        List<Attribute> matches = new ArrayList<>();

        // first take into account the qualified version
        boolean qualified = u.qualifier() != null;

        var name = u.name();
        for (Attribute attribute : attrList) {
            if (attribute.synthetic() == false) {
                boolean match = qualified ? Objects.equals(u.qualifiedName(), attribute.qualifiedName()) :
                // if the field is unqualified
                // first check the names directly
                    (Regex.simpleMatch(name, attribute.name())
                        // but also if the qualifier might not be quoted and if there's any ambiguity with nested fields
                        || Regex.simpleMatch(name, attribute.qualifiedName()));
                if (match) {
                    matches.add(attribute);
                }
            }
        }

        var isPattern = Regex.isSimpleMatchPattern(name);
        // none found - add error message
        if (matches.isEmpty()) {
            UnresolvedAttribute unresolved;
            if (isPattern) {
                unresolved = u.withUnresolvedMessage(format(null, "No match found for [{}]", name));
            } else {
                var names = lazyNames.get();
                if (names == null) {
                    names = new HashSet<>(attrList.size());
                    for (var a : attrList) {
                        String nameCandidate = a.name();
                        // add only primitives (object types would only result in another error)
                        if (DataTypes.isUnsupported(a.dataType()) == false && DataTypes.isPrimitive(a.dataType())) {
                            names.add(nameCandidate);
                        }
                    }
                    lazyNames.set(names);
                }
                unresolved = u.withUnresolvedMessage(UnresolvedAttribute.errorMessage(name, StringUtils.findSimilar(name, names)));
            }
            return singletonList(unresolved);
        }

        // found exact match or multiple if pattern
        if (matches.size() == 1 || isPattern) {
            // only add the location if the match is univocal; b/c otherwise adding the location will overwrite any preexisting one
            matches.replaceAll(e -> handleSpecialFields(u, e.withLocation(u.source()), allowCompound));
            return matches;
        }

        // report ambiguity
        List<String> refs = matches.stream().sorted((a, b) -> {
            int lineDiff = a.sourceLocation().getLineNumber() - b.sourceLocation().getLineNumber();
            int colDiff = a.sourceLocation().getColumnNumber() - b.sourceLocation().getColumnNumber();
            return lineDiff != 0 ? lineDiff : (colDiff != 0 ? colDiff : a.qualifiedName().compareTo(b.qualifiedName()));
        })
            .map(
                a -> "line "
                    + a.sourceLocation().toString().substring(1)
                    + " ["
                    + (a.qualifier() != null ? "\"" + a.qualifier() + "\".\"" + a.name() + "\"" : a.name())
                    + "]"
            )
            .collect(toList());

        return singletonList(
            u.withUnresolvedMessage(
                "Reference [" + u.qualifiedName() + "] is ambiguous (to disambiguate use quotes or qualifiers); " + "matches any of " + refs
            )
        );
    }

    private static Attribute handleSpecialFields(UnresolvedAttribute u, Attribute named, boolean allowCompound) {
        // if it's a object/compound type, keep it unresolved with a nice error message
        if (named instanceof FieldAttribute fa) {

            // incompatible mappings
            if (fa.field() instanceof InvalidMappedField) {
                named = u.withUnresolvedMessage(
                    "Cannot use field [" + fa.name() + "] due to ambiguities being " + ((InvalidMappedField) fa.field()).errorMessage()
                );
            }
            // unsupported types
            else if (DataTypes.isUnsupported(fa.dataType())) {
                UnsupportedEsField unsupportedField = (UnsupportedEsField) fa.field();
                if (unsupportedField.hasInherited()) {
                    named = u.withUnresolvedMessage(
                        "Cannot use field ["
                            + fa.name()
                            + "] with unsupported type ["
                            + unsupportedField.getOriginalType()
                            + "] in hierarchy (field ["
                            + unsupportedField.getInherited()
                            + "])"
                    );
                } else {
                    named = u.withUnresolvedMessage(
                        "Cannot use field [" + fa.name() + "] with unsupported type [" + unsupportedField.getOriginalType() + "]"
                    );
                }
            }
            // compound fields
            else if (allowCompound == false && DataTypes.isPrimitive(fa.dataType()) == false) {
                named = u.withUnresolvedMessage(
                    "Cannot use field [" + fa.name() + "] type [" + fa.dataType().typeName() + "] only its subfields"
                );
            }
        }
        return named;
    }

    @Experimental
    private class ResolveFunctions extends AnalyzerRule<LogicalPlan> {

        @Override
        protected LogicalPlan rule(LogicalPlan plan) {
            return plan.transformExpressionsUp(UnresolvedFunction.class, uf -> {
                if (uf.analyzed()) {
                    return uf;
                }

                String name = uf.name();

                if (uf.childrenResolved() == false) {
                    return uf;
                }

                String functionName = functionRegistry.resolveAlias(name);
                if (functionRegistry.functionExists(functionName) == false) {
                    return uf.missing(functionName, functionRegistry.listFunctions());
                }
                FunctionDefinition def = functionRegistry.resolveFunction(functionName);
                Function f = uf.buildResolved(configuration, def);
                return f;
            });
        }
    }

    private class AddMissingProjection extends Rule<LogicalPlan, LogicalPlan> {

        @Override
        public LogicalPlan apply(LogicalPlan plan) {
            var projections = plan.collect(e -> e instanceof Project || e instanceof Aggregate);
            if (projections.isEmpty()) {
                // TODO: should unsupported fields be filtered?
                plan = new Project(plan.source(), plan, plan.output());
            }
            return plan;
        }

        @Override
        protected LogicalPlan rule(LogicalPlan plan) {
            return plan;
        }
    }
}<|MERGE_RESOLUTION|>--- conflicted
+++ resolved
@@ -181,10 +181,9 @@
             // continue with removals
             for (var ne : p.removals()) {
                 var resolved = ne instanceof UnresolvedAttribute ua ? resolveAgainstList(ua, childOutput, lazyNames) : singletonList(ne);
-<<<<<<< HEAD
-                // the return list might contain either resolved elements or unresolved ones
-                // if things are resolved, remove them - if not add them to the list to trip the Verifier
-                // thus make sure to remove the intersection but add the differences (if any)
+                // the return list might contain either resolved elements or unresolved ones.
+                // if things are resolved, remove them - if not add them to the list to trip the Verifier;
+                // thus make sure to remove the intersection but add the unresolved difference (if any).
                 var intersection = new ArrayList<>(resolved);
                 intersection.retainAll(resolvedProjections);
                 // remove things that are in common
@@ -198,19 +197,6 @@
                         resolvedProjections.add(exp);
                     }
                 }
-=======
-                // the return list might contain either resolved elements or unresolved ones.
-                // if things are resolved, remove them - if not add them to the list to trip the Verifier;
-                // thus make sure to remove the intersection but add the unresolved difference (if any).
-                // so, remove things that are in common,
-                resolvedProjections.removeIf(resolved::contains);
-                // but add non-projected, unresolved extras to later trip the Verifier.
-                resolved.forEach(r -> {
-                    if (r.resolved() == false) {
-                        resolvedProjections.add(r);
-                    }
-                });
->>>>>>> f0f9917e
             }
 
             return new Project(p.source(), p.child(), resolvedProjections);
